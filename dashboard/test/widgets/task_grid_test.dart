--- conflicted
+++ resolved
@@ -400,10 +400,6 @@
               ..branch = 'master',
         tasks: [
           Task()
-<<<<<<< HEAD
-            ..name = '1'
-=======
->>>>>>> 7286827f
             ..builderName = '1'
             ..status = TaskBox.statusSucceeded,
         ],
@@ -416,10 +412,6 @@
 
         tasks: [
           Task()
-<<<<<<< HEAD
-            ..name = '2'
-=======
->>>>>>> 7286827f
             ..builderName = '2'
             ..status = TaskBox.statusSucceeded,
         ],
@@ -432,10 +424,6 @@
 
         tasks: [
           Task()
-<<<<<<< HEAD
-            ..name = '3'
-=======
->>>>>>> 7286827f
             ..builderName = '3'
             ..status = TaskBox.statusSucceeded,
         ],
@@ -481,10 +469,6 @@
 
         tasks: [
           Task()
-<<<<<<< HEAD
-            ..name = '1'
-=======
->>>>>>> 7286827f
             ..builderName = '1'
             ..status = TaskBox.statusSucceeded,
         ],
@@ -497,10 +481,6 @@
 
         tasks: [
           Task()
-<<<<<<< HEAD
-            ..name = '1'
-=======
->>>>>>> 7286827f
             ..builderName = '1'
             ..status = TaskBox.statusSucceeded,
         ],
@@ -541,12 +521,7 @@
 
         tasks: [
           Task()
-<<<<<<< HEAD
-            ..name = 'Task Name'
-            ..name = 'Task Name'
-=======
             ..builderName = 'Task Name'
->>>>>>> 7286827f
             ..status = TaskBox.statusSucceeded,
         ],
       ),
@@ -780,38 +755,18 @@
 
         tasks: [
           Task()
-<<<<<<< HEAD
-            ..name = '1'
             ..builderName = '1'
             ..status = TaskBox.statusFailed,
           Task()
-            ..name = '2'
             ..builderName = '2'
             ..status = TaskBox.statusNew,
           Task()
-            ..name = '3'
             ..builderName = '3'
             ..status = TaskBox.statusSkipped,
           Task()
-            ..name = '4'
             ..builderName = '4'
             ..status = TaskBox.statusSucceeded,
           Task()
-            ..name = '5'
-=======
-            ..builderName = '1'
-            ..status = TaskBox.statusFailed,
-          Task()
-            ..builderName = '2'
-            ..status = TaskBox.statusNew,
-          Task()
-            ..builderName = '3'
-            ..status = TaskBox.statusSkipped,
-          Task()
-            ..builderName = '4'
-            ..status = TaskBox.statusSucceeded,
-          Task()
->>>>>>> 7286827f
             ..builderName = '5'
             ..status = TaskBox.statusInProgress,
         ],
@@ -824,42 +779,22 @@
 
         tasks: [
           Task()
-<<<<<<< HEAD
-            ..name = '1'
-=======
->>>>>>> 7286827f
             ..builderName = '1'
             ..attempts = 2
             ..status = TaskBox.statusFailed,
           Task()
-<<<<<<< HEAD
-            ..name = '2'
-=======
->>>>>>> 7286827f
             ..builderName = '2'
             ..attempts = 2
             ..status = TaskBox.statusNew,
           Task()
-<<<<<<< HEAD
-            ..name = '3'
-=======
->>>>>>> 7286827f
             ..builderName = '3'
             ..attempts = 2
             ..status = TaskBox.statusSkipped,
           Task()
-<<<<<<< HEAD
-            ..name = '4'
-=======
->>>>>>> 7286827f
             ..builderName = '4'
             ..attempts = 2
             ..status = TaskBox.statusSucceeded,
           Task()
-<<<<<<< HEAD
-            ..name = '5'
-=======
->>>>>>> 7286827f
             ..builderName = '5'
             ..attempts = 2
             ..status = TaskBox.statusInProgress,
@@ -873,42 +808,22 @@
 
         tasks: [
           Task()
-<<<<<<< HEAD
-            ..name = '1'
-=======
->>>>>>> 7286827f
             ..builderName = '1'
             ..isFlaky = true
             ..status = TaskBox.statusFailed,
           Task()
-<<<<<<< HEAD
-            ..name = '2'
-=======
->>>>>>> 7286827f
             ..builderName = '2'
             ..isFlaky = true
             ..status = TaskBox.statusNew,
           Task()
-<<<<<<< HEAD
-            ..name = '3'
-=======
->>>>>>> 7286827f
             ..builderName = '3'
             ..isFlaky = true
             ..status = TaskBox.statusSkipped,
           Task()
-<<<<<<< HEAD
-            ..name = '4'
-=======
->>>>>>> 7286827f
             ..builderName = '4'
             ..isFlaky = true
             ..status = TaskBox.statusSucceeded,
           Task()
-<<<<<<< HEAD
-            ..name = '5'
-=======
->>>>>>> 7286827f
             ..builderName = '5'
             ..isFlaky = true
             ..status = TaskBox.statusInProgress,
@@ -922,46 +837,26 @@
 
         tasks: [
           Task()
-<<<<<<< HEAD
-            ..name = '1'
-=======
->>>>>>> 7286827f
             ..builderName = '1'
             ..attempts = 2
             ..isFlaky = true
             ..status = TaskBox.statusFailed,
           Task()
-<<<<<<< HEAD
-            ..name = '2'
-=======
->>>>>>> 7286827f
             ..builderName = '2'
             ..attempts = 2
             ..isFlaky = true
             ..status = TaskBox.statusNew,
           Task()
-<<<<<<< HEAD
-            ..name = '3'
-=======
->>>>>>> 7286827f
             ..builderName = '3'
             ..attempts = 2
             ..isFlaky = true
             ..status = TaskBox.statusSkipped,
           Task()
-<<<<<<< HEAD
-            ..name = '4'
-=======
->>>>>>> 7286827f
             ..builderName = '4'
             ..attempts = 2
             ..isFlaky = true
             ..status = TaskBox.statusSucceeded,
           Task()
-<<<<<<< HEAD
-            ..name = '5'
-=======
->>>>>>> 7286827f
             ..builderName = '5'
             ..attempts = 2
             ..isFlaky = true
