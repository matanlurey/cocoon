// Copyright 2019 The Flutter Authors. All rights reserved.
// Use of this source code is governed by a BSD-style license that can be
// found in the LICENSE file.

import 'package:flutter_dashboard/logic/qualified_task.dart';
import 'package:flutter_dashboard/model/task.pb.dart';

import 'package:flutter_test/flutter_test.dart';

void main() {
  test('QualifiedTask.sourceConfigurationUrl for luci', () {
<<<<<<< HEAD
    final luciTask =
        Task()
          ..name = 'abc'
          ..builderName = 'def';
=======
    final luciTask = Task()..builderName = 'abc';
>>>>>>> 7286827f

    expect(
      QualifiedTask.fromTask(luciTask).sourceConfigurationUrl,
      Uri.parse(
<<<<<<< HEAD
        'https://ci.chromium.org/p/flutter/builders/luci.flutter.prod/def',
=======
        'https://ci.chromium.org/p/flutter/builders/luci.flutter.prod/abc',
>>>>>>> 7286827f
      ),
    );
  });

  test('QualifiedTask.sourceConfigurationUrl for dart-internal', () {
    final dartInternalTask = Task(builderName: 'Linux flutter_release_builder');

    expect(
      QualifiedTask.fromTask(dartInternalTask).sourceConfigurationUrl,
      Uri.parse(
        'https://ci.chromium.org/p/dart-internal/builders/luci.flutter.prod/Linux%20flutter_release_builder',
      ),
    );
  });

  test('QualifiedTask.isLuci', () {
    expect(const QualifiedTask(pool: 'pool', task: 'Linux abc').isLuci, true);
    expect(
      const QualifiedTask(
        pool: 'pool',
        task: 'Linux flutter_release_builder',
      ).isLuci,
      false,
    );
  });
}<|MERGE_RESOLUTION|>--- conflicted
+++ resolved
@@ -9,23 +9,12 @@
 
 void main() {
   test('QualifiedTask.sourceConfigurationUrl for luci', () {
-<<<<<<< HEAD
-    final luciTask =
-        Task()
-          ..name = 'abc'
-          ..builderName = 'def';
-=======
     final luciTask = Task()..builderName = 'abc';
->>>>>>> 7286827f
 
     expect(
       QualifiedTask.fromTask(luciTask).sourceConfigurationUrl,
       Uri.parse(
-<<<<<<< HEAD
-        'https://ci.chromium.org/p/flutter/builders/luci.flutter.prod/def',
-=======
         'https://ci.chromium.org/p/flutter/builders/luci.flutter.prod/abc',
->>>>>>> 7286827f
       ),
     );
   });
