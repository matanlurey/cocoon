// Copyright 2021 The Flutter Authors. All rights reserved.
// Use of this source code is governed by a BSD-style license that can be
// found in the LICENSE file.

import 'package:cocoon_server/logging.dart';
import 'package:cocoon_server/testing/mocks.dart';
import 'package:cocoon_service/src/model/gerrit/commit.dart';
import 'package:cocoon_service/src/request_handling/exceptions.dart';
import 'package:cocoon_service/src/service/branch_service.dart';
import 'package:cocoon_service/src/service/config.dart';
import 'package:github/github.dart' as gh;
import 'package:logging/logging.dart';
import 'package:mockito/mockito.dart';
import 'package:retry/retry.dart';
import 'package:test/test.dart';

import '../src/service/fake_gerrit_service.dart';
import '../src/utilities/entity_generators.dart';
import '../src/utilities/matchers.dart';
import '../src/utilities/mocks.mocks.dart';

void main() {
  late MockConfig config;
  late BranchService branchService;
  late FakeGerritService gerritService;
  late MockGithubService githubService;
  late List<String> logs;

  setUp(() {
    githubService = MockGithubService();

    config = MockConfig();
    when(config.createDefaultGitHubService()).thenAnswer((_) async => githubService);
    gerritService = FakeGerritService();
    branchService = BranchService(
      config: config,
      gerritService: gerritService,
      retryOptions: const RetryOptions(maxDelay: Duration.zero),
    );

<<<<<<< HEAD
    when(
      config.createDefaultGitHubService(),
    ).thenAnswer((_) async => githubService);
    when(config.db).thenReturn(db);
=======
    // TODO(matanlurey): Refactor into test appliance. See https://github.com/flutter/flutter/issues/164652.
    logs = [];
    log = Logger.detached('branch_service_test');
    log.onRecord.listen((r) {
      final buffer = StringBuffer(r.message);
      if (r.error != null) {
        buffer.writeln(r.error);
      }
      if (r.stackTrace != null) {
        buffer.writeln(r.stackTrace);
      }
      logs.add('$buffer');
    });
>>>>>>> eface733
  });

  tearDown(() {
    printOnFailure(logs.join('\n'));
  });

  group('getReleaseBranches', () {
    late Map<String, String> simulateGitubFileContent;

    setUp(() {
<<<<<<< HEAD
      mockRepositoriesService = MockRepositoriesService();
      when(
        githubService.github.repositories,
      ).thenReturn(mockRepositoriesService);
    });

    test('return empty when branch version file does not exist', () async {
      final candidateBranch = generateBranch(
        3,
        name: 'flutter-3.4-candidate.5',
        sha: '789dev',
      );
      when(
        mockRepositoriesService.listBranches(any),
      ).thenAnswer((_) => Stream.value(candidateBranch));
      when(
        mockRepositoriesService.getContents(any, any),
      ).thenThrow(gh.GitHubError(github, '404 file not found'));
      final result = await branchService.getReleaseBranches(
        githubService: githubService,
        slug: Config.cocoonSlug,
      );
      final betaBranch = result.singleWhere(
        (Map<String, String> branch) => branch['name'] == 'beta',
      );
      expect(betaBranch['branch']?.isEmpty, isTrue);
      final stableBranch = result.singleWhere(
        (Map<String, String> branch) => branch['name'] == 'stable',
      );
      expect(stableBranch['branch']?.isEmpty, isTrue);
    });

    test('return beta, stable, and latest candidate branches', () async {
      final stableBranch = generateBranch(
        1,
        name: 'flutter-2.13-candidate.0',
        sha: '123stable',
      );
      final betaBranch = generateBranch(
        2,
        name: 'flutter-3.2-candidate.5',
        sha: '456beta',
      );
      final candidateBranch = generateBranch(
        3,
        name: 'flutter-3.4-candidate.5',
        sha: '789dev',
      );
      final candidateBranchOne = generateBranch(
        4,
        name: 'flutter-3.3-candidate.9',
        sha: 'lagerZValue',
      );
      final candidateBranchTwo = generateBranch(
        5,
        name: 'flutter-2.15-candidate.99',
        sha: 'superLargeYZvalue',
      );
      final candidateBranchThree = generateBranch(
        6,
        name: 'flutter-0.5-candidate.0',
        sha: 'someZeroValues',
      );
      final candidateCherrypickBranch = generateBranch(
        6,
        name: 'cherry-picks-flutter-3.11-candidate.3',
        sha: 'bad',
      );

      when(
        mockRepositoriesService.getContents(
          Config.flutterSlug,
          'bin/internal/release-candidate-branch.version',
          ref: 'beta',
        ),
      ).thenAnswer(
        (_) async => gh.RepositoryContents(
          file: gh.GitHubFile(
            content: gitHubEncode('flutter-3.2-candidate.5\n'),
          ),
        ),
=======
      simulateGitubFileContent = {};

      when(config.releaseCandidateBranchPath).thenReturn('bin/internal/release-candidate-branch.version');
      when(
        githubService.getFileContent(
          // Required because RepositorySlug does not implement operator==.
          argThat(isA<gh.RepositorySlug>().having((s) => s.fullName, 'fullName', 'flutter/flutter')),
          'bin/internal/release-candidate-branch.version',
          ref: anyNamed('ref'),
        ),
      ).thenAnswer((i) async {
        final ref = i.namedArguments[#ref] as String;
        final result = simulateGitubFileContent[ref];

        // The error in the actual implementation is not well defined.
        if (result == null) {
          throw StateError('Not found: $ref');
        }
        return result;
      });
    });

    test('always returns master branch, even if config.releaseBranches is empty', () async {
      when(config.releaseBranches).thenReturn([]);

      final releaseBranches = await branchService.getReleaseBranches(slug: Config.flutterSlug);
      expect(releaseBranches, [const ReleaseBranch(channel: 'master', reference: 'HEAD')]);
    });

    test('returns additional branches by fetching and reading config.releaseCandidateBranchPath', () async {
      when(config.releaseBranches).thenReturn(['stable', 'beta']);
      simulateGitubFileContent = {
        'stable': 'flutter-3.29-candidate.0',
        'beta': 'flutter-3.30-candidate.0',
      };

      final releaseBranches = await branchService.getReleaseBranches(slug: Config.flutterSlug);
      expect(
        releaseBranches,
        unorderedEquals([
          const ReleaseBranch(channel: 'master', reference: 'HEAD'),
          const ReleaseBranch(channel: 'stable', reference: 'flutter-3.29-candidate.0'),
          const ReleaseBranch(channel: 'beta', reference: 'flutter-3.30-candidate.0'),
        ]),
>>>>>>> eface733
      );
    });

<<<<<<< HEAD
      when(
        mockRepositoriesService.getContents(
          Config.flutterSlug,
          'bin/internal/release-candidate-branch.version',
          ref: 'stable',
        ),
      ).thenAnswer(
        (_) async => gh.RepositoryContents(
          file: gh.GitHubFile(
            content: gitHubEncode('flutter-2.13-candidate.0\n'),
          ),
        ),
      );

      when(mockRepositoriesService.listBranches(any)).thenAnswer((
        Invocation invocation,
      ) {
        return Stream.fromIterable([
          candidateBranch,
          candidateBranchOne,
          stableBranch,
          betaBranch,
          candidateBranchTwo,
          candidateBranchThree,
          candidateCherrypickBranch,
        ]);
      });
      final result = await branchService.getReleaseBranches(
        githubService: githubService,
        slug: Config.flutterSlug,
      );
      expect(result.length, 4);
      expect(result[1]['branch'], 'flutter-2.13-candidate.0');
      expect(result[1]['name'], 'stable');
      final devBranch = result.singleWhere(
        (Map<String, String> branch) => branch['name'] == 'dev',
      );
      expect(devBranch['branch'], 'flutter-3.4-candidate.5');
=======
    test('omits branches that fail to fetch or reading config.releaseCandidateBranchPath', () async {
      when(config.releaseBranches).thenReturn(['stable', 'beta-will-be-missing']);
      simulateGitubFileContent = {
        'stable': 'flutter-3.29-candidate.0',
      };

      final releaseBranches = await branchService.getReleaseBranches(slug: Config.flutterSlug);
      expect(
        releaseBranches,
        unorderedEquals([
          const ReleaseBranch(channel: 'master', reference: 'HEAD'),
          const ReleaseBranch(channel: 'stable', reference: 'flutter-3.29-candidate.0'),
        ]),
      );
      expect(logs, contains(contains('Could not resolve release branch for "beta-will-be-missing"')));
>>>>>>> eface733
    });
  });

  group('branchFlutterRecipes', () {
<<<<<<< HEAD
    const branch = 'flutter-2.13-candidate.0';
    const sha = 'abc123';
    setUp(() {
      gerritService.branchesValue = <String>[];
      when(
        repositories.getCommit(Config.flutterSlug, sha),
      ).thenAnswer((_) async => generateGitCommit(5));
=======
    const String branch = 'flutter-2.13-candidate.0';
    const String sha = 'abc123';
    late MockRepositoriesService repositories;

    setUp(() {
      gerritService.branchesValue = <String>[];

      repositories = MockRepositoriesService();
      when(repositories.getCommit(Config.flutterSlug, sha)).thenAnswer((_) async => generateGitCommit(5));

      final mockGithub = MockGitHub();
      when(mockGithub.repositories).thenReturn(repositories);
      when(githubService.github).thenReturn(mockGithub);
>>>>>>> eface733
    });

    test('does not create branch that already exists', () async {
      gerritService.branchesValue = <String>[branch];
      expect(
        () async => branchService.branchFlutterRecipes(branch, sha),
        throwsExceptionWith<BadRequestException>('$branch already exists'),
      );
    });

    test('throws BadRequest if github commit has no branch time', () async {
      gerritService.commitsValue = <GerritCommit>[];
      when(repositories.getCommit(Config.flutterSlug, sha)).thenAnswer(
        (_) async => gh.RepositoryCommit(
          commit: gh.GitCommit(
            committer: gh.GitCommitUser('dash', 'dash@flutter.dev', null),
          ),
        ),
      );

      expect(
        () async => branchService.branchFlutterRecipes(branch, sha),
        throwsExceptionWith<BadRequestException>('$sha has no commit time'),
      );
    });

<<<<<<< HEAD
    test(
      'does not create branch if a good branch point cannot be found',
      () async {
        gerritService.commitsValue = <GerritCommit>[];
        when(
          repositories.getCommit(Config.flutterSlug, sha),
        ).thenAnswer((_) async => generateGitCommit(5));
        expect(
          () async => branchService.branchFlutterRecipes(branch, sha),
          throwsExceptionWith<InternalServerError>(
            'HTTP 500: Failed to find a revision to flutter/recipes for $branch before 1969-12-31',
          ),
        );
      },
    );
=======
    test('does not create branch if a good branch point cannot be found', () async {
      gerritService.commitsValue = <GerritCommit>[];
      when(repositories.getCommit(Config.flutterSlug, sha)).thenAnswer(
        (_) async => generateGitCommit(5),
      );

      expect(
        () async => branchService.branchFlutterRecipes(branch, sha),
        throwsExceptionWith<InternalServerError>(
          'HTTP 500: Failed to find a revision to flutter/recipes for $branch before 1969-12-31',
        ),
      );
    });
>>>>>>> eface733

    test('creates branch', () async {
      await branchService.branchFlutterRecipes(branch, sha);
    });

    test('creates branch when GitHub requires retries', () async {
      var attempts = 0;
<<<<<<< HEAD
      when(repositories.getCommit(Config.flutterSlug, sha)).thenAnswer((
        _,
      ) async {
=======
      when(repositories.getCommit(Config.flutterSlug, sha)).thenAnswer((_) async {
>>>>>>> eface733
        attempts++;
        if (attempts == 3) {
          return generateGitCommit(5);
        }
        throw gh.GitHubError(MockGitHub(), 'Failed to get commit');
      });
      await branchService.branchFlutterRecipes(branch, sha);
    });

<<<<<<< HEAD
    test(
      'ensure createDefaultGithubService is called once for each retry',
      () async {
        var attempts = 0;
        when(repositories.getCommit(Config.flutterSlug, sha)).thenAnswer((
          _,
        ) async {
          attempts++;
          if (attempts == 3) {
            return generateGitCommit(5);
          }
          throw gh.GitHubError(MockGitHub(), 'Failed to get commit');
        });
        await branchService.branchFlutterRecipes(branch, sha);
=======
    test('ensure createDefaultGithubService is called once for each retry', () async {
      var attempts = 0;
      when(repositories.getCommit(Config.flutterSlug, sha)).thenAnswer((_) async {
        attempts++;
        if (attempts == 3) {
          return generateGitCommit(5);
        }
        throw gh.GitHubError(MockGitHub(), 'Failed to get commit');
      });
      await branchService.branchFlutterRecipes(branch, sha);
>>>>>>> eface733

        verify(config.createDefaultGitHubService()).called(attempts);
      },
    );

    test('creates branch when there is a similar branch', () async {
      gerritService.branchesValue = <String>['$branch-similar'];

      await branchService.branchFlutterRecipes(branch, sha);
    });
  });
}<|MERGE_RESOLUTION|>--- conflicted
+++ resolved
@@ -30,7 +30,9 @@
     githubService = MockGithubService();
 
     config = MockConfig();
-    when(config.createDefaultGitHubService()).thenAnswer((_) async => githubService);
+    when(
+      config.createDefaultGitHubService(),
+    ).thenAnswer((_) async => githubService);
     gerritService = FakeGerritService();
     branchService = BranchService(
       config: config,
@@ -38,12 +40,6 @@
       retryOptions: const RetryOptions(maxDelay: Duration.zero),
     );
 
-<<<<<<< HEAD
-    when(
-      config.createDefaultGitHubService(),
-    ).thenAnswer((_) async => githubService);
-    when(config.db).thenReturn(db);
-=======
     // TODO(matanlurey): Refactor into test appliance. See https://github.com/flutter/flutter/issues/164652.
     logs = [];
     log = Logger.detached('branch_service_test');
@@ -57,7 +53,6 @@
       }
       logs.add('$buffer');
     });
->>>>>>> eface733
   });
 
   tearDown(() {
@@ -68,96 +63,21 @@
     late Map<String, String> simulateGitubFileContent;
 
     setUp(() {
-<<<<<<< HEAD
-      mockRepositoriesService = MockRepositoriesService();
+      simulateGitubFileContent = {};
+
       when(
-        githubService.github.repositories,
-      ).thenReturn(mockRepositoriesService);
-    });
-
-    test('return empty when branch version file does not exist', () async {
-      final candidateBranch = generateBranch(
-        3,
-        name: 'flutter-3.4-candidate.5',
-        sha: '789dev',
-      );
-      when(
-        mockRepositoriesService.listBranches(any),
-      ).thenAnswer((_) => Stream.value(candidateBranch));
-      when(
-        mockRepositoriesService.getContents(any, any),
-      ).thenThrow(gh.GitHubError(github, '404 file not found'));
-      final result = await branchService.getReleaseBranches(
-        githubService: githubService,
-        slug: Config.cocoonSlug,
-      );
-      final betaBranch = result.singleWhere(
-        (Map<String, String> branch) => branch['name'] == 'beta',
-      );
-      expect(betaBranch['branch']?.isEmpty, isTrue);
-      final stableBranch = result.singleWhere(
-        (Map<String, String> branch) => branch['name'] == 'stable',
-      );
-      expect(stableBranch['branch']?.isEmpty, isTrue);
-    });
-
-    test('return beta, stable, and latest candidate branches', () async {
-      final stableBranch = generateBranch(
-        1,
-        name: 'flutter-2.13-candidate.0',
-        sha: '123stable',
-      );
-      final betaBranch = generateBranch(
-        2,
-        name: 'flutter-3.2-candidate.5',
-        sha: '456beta',
-      );
-      final candidateBranch = generateBranch(
-        3,
-        name: 'flutter-3.4-candidate.5',
-        sha: '789dev',
-      );
-      final candidateBranchOne = generateBranch(
-        4,
-        name: 'flutter-3.3-candidate.9',
-        sha: 'lagerZValue',
-      );
-      final candidateBranchTwo = generateBranch(
-        5,
-        name: 'flutter-2.15-candidate.99',
-        sha: 'superLargeYZvalue',
-      );
-      final candidateBranchThree = generateBranch(
-        6,
-        name: 'flutter-0.5-candidate.0',
-        sha: 'someZeroValues',
-      );
-      final candidateCherrypickBranch = generateBranch(
-        6,
-        name: 'cherry-picks-flutter-3.11-candidate.3',
-        sha: 'bad',
-      );
-
-      when(
-        mockRepositoriesService.getContents(
-          Config.flutterSlug,
-          'bin/internal/release-candidate-branch.version',
-          ref: 'beta',
-        ),
-      ).thenAnswer(
-        (_) async => gh.RepositoryContents(
-          file: gh.GitHubFile(
-            content: gitHubEncode('flutter-3.2-candidate.5\n'),
-          ),
-        ),
-=======
-      simulateGitubFileContent = {};
-
-      when(config.releaseCandidateBranchPath).thenReturn('bin/internal/release-candidate-branch.version');
+        config.releaseCandidateBranchPath,
+      ).thenReturn('bin/internal/release-candidate-branch.version');
       when(
         githubService.getFileContent(
           // Required because RepositorySlug does not implement operator==.
-          argThat(isA<gh.RepositorySlug>().having((s) => s.fullName, 'fullName', 'flutter/flutter')),
+          argThat(
+            isA<gh.RepositorySlug>().having(
+              (s) => s.fullName,
+              'fullName',
+              'flutter/flutter',
+            ),
+          ),
           'bin/internal/release-candidate-branch.version',
           ref: anyNamed('ref'),
         ),
@@ -173,115 +93,98 @@
       });
     });
 
-    test('always returns master branch, even if config.releaseBranches is empty', () async {
-      when(config.releaseBranches).thenReturn([]);
-
-      final releaseBranches = await branchService.getReleaseBranches(slug: Config.flutterSlug);
-      expect(releaseBranches, [const ReleaseBranch(channel: 'master', reference: 'HEAD')]);
-    });
-
-    test('returns additional branches by fetching and reading config.releaseCandidateBranchPath', () async {
-      when(config.releaseBranches).thenReturn(['stable', 'beta']);
-      simulateGitubFileContent = {
-        'stable': 'flutter-3.29-candidate.0',
-        'beta': 'flutter-3.30-candidate.0',
-      };
-
-      final releaseBranches = await branchService.getReleaseBranches(slug: Config.flutterSlug);
-      expect(
-        releaseBranches,
-        unorderedEquals([
+    test(
+      'always returns master branch, even if config.releaseBranches is empty',
+      () async {
+        when(config.releaseBranches).thenReturn([]);
+
+        final releaseBranches = await branchService.getReleaseBranches(
+          slug: Config.flutterSlug,
+        );
+        expect(releaseBranches, [
           const ReleaseBranch(channel: 'master', reference: 'HEAD'),
-          const ReleaseBranch(channel: 'stable', reference: 'flutter-3.29-candidate.0'),
-          const ReleaseBranch(channel: 'beta', reference: 'flutter-3.30-candidate.0'),
-        ]),
->>>>>>> eface733
-      );
-    });
-
-<<<<<<< HEAD
-      when(
-        mockRepositoriesService.getContents(
-          Config.flutterSlug,
-          'bin/internal/release-candidate-branch.version',
-          ref: 'stable',
-        ),
-      ).thenAnswer(
-        (_) async => gh.RepositoryContents(
-          file: gh.GitHubFile(
-            content: gitHubEncode('flutter-2.13-candidate.0\n'),
-          ),
-        ),
-      );
-
-      when(mockRepositoriesService.listBranches(any)).thenAnswer((
-        Invocation invocation,
-      ) {
-        return Stream.fromIterable([
-          candidateBranch,
-          candidateBranchOne,
-          stableBranch,
-          betaBranch,
-          candidateBranchTwo,
-          candidateBranchThree,
-          candidateCherrypickBranch,
         ]);
-      });
-      final result = await branchService.getReleaseBranches(
-        githubService: githubService,
-        slug: Config.flutterSlug,
-      );
-      expect(result.length, 4);
-      expect(result[1]['branch'], 'flutter-2.13-candidate.0');
-      expect(result[1]['name'], 'stable');
-      final devBranch = result.singleWhere(
-        (Map<String, String> branch) => branch['name'] == 'dev',
-      );
-      expect(devBranch['branch'], 'flutter-3.4-candidate.5');
-=======
-    test('omits branches that fail to fetch or reading config.releaseCandidateBranchPath', () async {
-      when(config.releaseBranches).thenReturn(['stable', 'beta-will-be-missing']);
-      simulateGitubFileContent = {
-        'stable': 'flutter-3.29-candidate.0',
-      };
-
-      final releaseBranches = await branchService.getReleaseBranches(slug: Config.flutterSlug);
-      expect(
-        releaseBranches,
-        unorderedEquals([
-          const ReleaseBranch(channel: 'master', reference: 'HEAD'),
-          const ReleaseBranch(channel: 'stable', reference: 'flutter-3.29-candidate.0'),
-        ]),
-      );
-      expect(logs, contains(contains('Could not resolve release branch for "beta-will-be-missing"')));
->>>>>>> eface733
-    });
+      },
+    );
+
+    test(
+      'returns additional branches by fetching and reading config.releaseCandidateBranchPath',
+      () async {
+        when(config.releaseBranches).thenReturn(['stable', 'beta']);
+        simulateGitubFileContent = {
+          'stable': 'flutter-3.29-candidate.0',
+          'beta': 'flutter-3.30-candidate.0',
+        };
+
+        final releaseBranches = await branchService.getReleaseBranches(
+          slug: Config.flutterSlug,
+        );
+        expect(
+          releaseBranches,
+          unorderedEquals([
+            const ReleaseBranch(channel: 'master', reference: 'HEAD'),
+            const ReleaseBranch(
+              channel: 'stable',
+              reference: 'flutter-3.29-candidate.0',
+            ),
+            const ReleaseBranch(
+              channel: 'beta',
+              reference: 'flutter-3.30-candidate.0',
+            ),
+          ]),
+        );
+      },
+    );
+
+    test(
+      'omits branches that fail to fetch or reading config.releaseCandidateBranchPath',
+      () async {
+        when(
+          config.releaseBranches,
+        ).thenReturn(['stable', 'beta-will-be-missing']);
+        simulateGitubFileContent = {'stable': 'flutter-3.29-candidate.0'};
+
+        final releaseBranches = await branchService.getReleaseBranches(
+          slug: Config.flutterSlug,
+        );
+        expect(
+          releaseBranches,
+          unorderedEquals([
+            const ReleaseBranch(channel: 'master', reference: 'HEAD'),
+            const ReleaseBranch(
+              channel: 'stable',
+              reference: 'flutter-3.29-candidate.0',
+            ),
+          ]),
+        );
+        expect(
+          logs,
+          contains(
+            contains(
+              'Could not resolve release branch for "beta-will-be-missing"',
+            ),
+          ),
+        );
+      },
+    );
   });
 
   group('branchFlutterRecipes', () {
-<<<<<<< HEAD
     const branch = 'flutter-2.13-candidate.0';
     const sha = 'abc123';
+    late MockRepositoriesService repositories;
+
     setUp(() {
       gerritService.branchesValue = <String>[];
+
+      repositories = MockRepositoriesService();
       when(
         repositories.getCommit(Config.flutterSlug, sha),
       ).thenAnswer((_) async => generateGitCommit(5));
-=======
-    const String branch = 'flutter-2.13-candidate.0';
-    const String sha = 'abc123';
-    late MockRepositoriesService repositories;
-
-    setUp(() {
-      gerritService.branchesValue = <String>[];
-
-      repositories = MockRepositoriesService();
-      when(repositories.getCommit(Config.flutterSlug, sha)).thenAnswer((_) async => generateGitCommit(5));
 
       final mockGithub = MockGitHub();
       when(mockGithub.repositories).thenReturn(repositories);
       when(githubService.github).thenReturn(mockGithub);
->>>>>>> eface733
     });
 
     test('does not create branch that already exists', () async {
@@ -308,7 +211,6 @@
       );
     });
 
-<<<<<<< HEAD
     test(
       'does not create branch if a good branch point cannot be found',
       () async {
@@ -316,6 +218,7 @@
         when(
           repositories.getCommit(Config.flutterSlug, sha),
         ).thenAnswer((_) async => generateGitCommit(5));
+
         expect(
           () async => branchService.branchFlutterRecipes(branch, sha),
           throwsExceptionWith<InternalServerError>(
@@ -324,21 +227,6 @@
         );
       },
     );
-=======
-    test('does not create branch if a good branch point cannot be found', () async {
-      gerritService.commitsValue = <GerritCommit>[];
-      when(repositories.getCommit(Config.flutterSlug, sha)).thenAnswer(
-        (_) async => generateGitCommit(5),
-      );
-
-      expect(
-        () async => branchService.branchFlutterRecipes(branch, sha),
-        throwsExceptionWith<InternalServerError>(
-          'HTTP 500: Failed to find a revision to flutter/recipes for $branch before 1969-12-31',
-        ),
-      );
-    });
->>>>>>> eface733
 
     test('creates branch', () async {
       await branchService.branchFlutterRecipes(branch, sha);
@@ -346,13 +234,9 @@
 
     test('creates branch when GitHub requires retries', () async {
       var attempts = 0;
-<<<<<<< HEAD
       when(repositories.getCommit(Config.flutterSlug, sha)).thenAnswer((
         _,
       ) async {
-=======
-      when(repositories.getCommit(Config.flutterSlug, sha)).thenAnswer((_) async {
->>>>>>> eface733
         attempts++;
         if (attempts == 3) {
           return generateGitCommit(5);
@@ -362,7 +246,6 @@
       await branchService.branchFlutterRecipes(branch, sha);
     });
 
-<<<<<<< HEAD
     test(
       'ensure createDefaultGithubService is called once for each retry',
       () async {
@@ -377,18 +260,6 @@
           throw gh.GitHubError(MockGitHub(), 'Failed to get commit');
         });
         await branchService.branchFlutterRecipes(branch, sha);
-=======
-    test('ensure createDefaultGithubService is called once for each retry', () async {
-      var attempts = 0;
-      when(repositories.getCommit(Config.flutterSlug, sha)).thenAnswer((_) async {
-        attempts++;
-        if (attempts == 3) {
-          return generateGitCommit(5);
-        }
-        throw gh.GitHubError(MockGitHub(), 'Failed to get commit');
-      });
-      await branchService.branchFlutterRecipes(branch, sha);
->>>>>>> eface733
 
         verify(config.createDefaultGitHubService()).called(attempts);
       },
