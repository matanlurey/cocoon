// Copyright 2020 The Flutter Authors. All rights reserved.
// Use of this source code is governed by a BSD-style license that can be
// found in the LICENSE file.

import 'dart:convert';
import 'dart:core';

import 'package:buildbucket/buildbucket_pb.dart' as bbv2;
import 'package:cocoon_common_test/cocoon_common_test.dart';
import 'package:cocoon_server/logging.dart';
import 'package:cocoon_server_test/test_logging.dart';
import 'package:cocoon_service/cocoon_service.dart';
import 'package:cocoon_service/src/model/appengine/commit.dart';
import 'package:cocoon_service/src/model/appengine/task.dart';
import 'package:cocoon_service/src/model/ci_yaml/target.dart';
import 'package:cocoon_service/src/model/firestore/commit.dart'
    as firestore_commit;
import 'package:cocoon_service/src/model/firestore/task.dart' as firestore;
import 'package:cocoon_service/src/model/github/checks.dart' as cocoon_checks;
import 'package:cocoon_service/src/service/datastore.dart';
import 'package:cocoon_service/src/service/exceptions.dart';
import 'package:cocoon_service/src/service/luci_build_service/engine_artifacts.dart';
import 'package:cocoon_service/src/service/luci_build_service/firestore_task_document_name.dart';
import 'package:cocoon_service/src/service/luci_build_service/pending_task.dart';
import 'package:cocoon_service/src/service/luci_build_service/user_data.dart';
import 'package:fixnum/fixnum.dart';
import 'package:github/github.dart';
import 'package:googleapis/firestore/v1.dart' hide Status;
import 'package:mockito/mockito.dart';
import 'package:test/test.dart';

import '../src/datastore/fake_config.dart';
import '../src/request_handling/fake_pubsub.dart';
import '../src/service/fake_firestore_service.dart';
import '../src/service/fake_gerrit_service.dart';
import '../src/service/fake_github_service.dart';
import '../src/utilities/build_bucket_messages.dart';
import '../src/utilities/entity_generators.dart';
import '../src/utilities/mocks.dart';
import '../src/utilities/webhook_generators.dart';

void main() {
  useTestLoggerPerTest();

  late CacheService cache;
  late FakeConfig config;
  late MockBuildBucketClient mockBuildBucketClient;
  late LuciBuildService service;
  late MockGithubChecksUtil mockGithubChecksUtil;
  late FakePubSub pubsub;

  final targets = <Target>[
    generateTarget(1, properties: <String, String>{'os': 'abc'}),
  ];
  final pullRequest = generatePullRequest(id: 1, repo: 'cocoon');

  setUp(() {
    mockGithubChecksUtil = MockGithubChecksUtil();
  });

  group('getBuilds', () {
    final macBuild = generateBbv2Build(
      Int64(998),
      name: 'Mac',
      status: bbv2.Status.STARTED,
    );
    final linuxBuild = generateBbv2Build(
      Int64(998),
      name: 'Linux',
      bucket: 'try',
      status: bbv2.Status.STARTED,
    );

    setUp(() {
      cache = CacheService(inMemory: true);
      final githubService = FakeGithubService();
      config = FakeConfig(githubService: githubService);
      mockBuildBucketClient = MockBuildBucketClient();
      pubsub = FakePubSub();
      service = LuciBuildService(
        config: config,
        cache: cache,
        buildBucketClient: mockBuildBucketClient,
        gerritService: FakeGerritService(),
        pubsub: pubsub,
      );
    });

    test('Null build', () async {
      when(mockBuildBucketClient.batch(any)).thenAnswer((_) async {
        return bbv2.BatchResponse(
          responses: <bbv2.BatchResponse_Response>[
            bbv2.BatchResponse_Response(
              searchBuilds: bbv2.SearchBuildsResponse(
                builds: <bbv2.Build>[macBuild],
              ),
            ),
          ],
        );
      });
      final builds = await service.getTryBuilds(
        sha: 'shasha',
        builderName: 'abcd',
      );
      expect(builds.first, macBuild);
    });

    test('Existing prod build', () async {
      when(mockBuildBucketClient.batch(any)).thenAnswer((_) async {
        return bbv2.BatchResponse(
          responses: <bbv2.BatchResponse_Response>[
            bbv2.BatchResponse_Response(
              searchBuilds: bbv2.SearchBuildsResponse(builds: <bbv2.Build>[]),
            ),
          ],
        );
      });
      final builds = await service.getProdBuilds(builderName: 'abcd');
      expect(builds, isEmpty);
    });

    test('Existing try build', () async {
      when(mockBuildBucketClient.batch(any)).thenAnswer((_) async {
        return bbv2.BatchResponse(
          responses: <bbv2.BatchResponse_Response>[
            bbv2.BatchResponse_Response(
              searchBuilds: bbv2.SearchBuildsResponse(
                builds: <bbv2.Build>[linuxBuild],
              ),
            ),
          ],
        );
      });
      final builds = await service.getTryBuilds(
        sha: 'shasha',
        builderName: 'abcd',
      );
      expect(builds.first, linuxBuild);
    });

    test('Existing try build by pull request', () async {
      when(mockBuildBucketClient.batch(any)).thenAnswer((_) async {
        return bbv2.BatchResponse(
          responses: <bbv2.BatchResponse_Response>[
            bbv2.BatchResponse_Response(
              searchBuilds: bbv2.SearchBuildsResponse(
                builds: <bbv2.Build>[linuxBuild],
              ),
            ),
          ],
        );
      });
      final builds = await service.getTryBuildsByPullRequest(
        pullRequest: PullRequest(
          id: 998,
          number: 1234,
          base: PullRequestHead(repo: Repository(fullName: 'flutter/cocoon')),
        ),
      );
      expect(builds.first, linuxBuild);
    });
  });

  group('getBuilders', () {
    setUp(() {
      cache = CacheService(inMemory: true);
      final githubService = FakeGithubService();
      config = FakeConfig(githubService: githubService);
      mockBuildBucketClient = MockBuildBucketClient();
      pubsub = FakePubSub();
      service = LuciBuildService(
        config: config,
        cache: cache,
        buildBucketClient: mockBuildBucketClient,
        gerritService: FakeGerritService(),
        pubsub: pubsub,
      );
    });

    test('with one rpc call', () async {
      when(mockBuildBucketClient.listBuilders(any)).thenAnswer((_) async {
        return bbv2.ListBuildersResponse(
          builders: [
            bbv2.BuilderItem(
              id: bbv2.BuilderID(
                bucket: 'prod',
                project: 'flutter',
                builder: 'test1',
              ),
            ),
            bbv2.BuilderItem(
              id: bbv2.BuilderID(
                bucket: 'prod',
                project: 'flutter',
                builder: 'test2',
              ),
            ),
          ],
        );
      });
      final builders = await service.getAvailableBuilderSet();
      expect(builders.length, 2);
      expect(builders.contains('test1'), isTrue);
    });

    test('with more than one rpc calls', () async {
      var retries = -1;
      when(mockBuildBucketClient.listBuilders(any)).thenAnswer((_) async {
        retries++;
        if (retries == 0) {
          return bbv2.ListBuildersResponse(
            builders: [
              bbv2.BuilderItem(
                id: bbv2.BuilderID(
                  bucket: 'prod',
                  project: 'flutter',
                  builder: 'test1',
                ),
              ),
              bbv2.BuilderItem(
                id: bbv2.BuilderID(
                  bucket: 'prod',
                  project: 'flutter',
                  builder: 'test2',
                ),
              ),
            ],
            nextPageToken: 'token',
          );
        } else if (retries == 1) {
          return bbv2.ListBuildersResponse(
            builders: [
              bbv2.BuilderItem(
                id: bbv2.BuilderID(
                  bucket: 'prod',
                  project: 'flutter',
                  builder: 'test3',
                ),
              ),
              bbv2.BuilderItem(
                id: bbv2.BuilderID(
                  bucket: 'prod',
                  project: 'flutter',
                  builder: 'test4',
                ),
              ),
            ],
          );
        } else {
          return bbv2.ListBuildersResponse(builders: []);
        }
      });
      final builders = await service.getAvailableBuilderSet();
      expect(builders.length, 4);
      expect(builders, <String>{'test1', 'test2', 'test3', 'test4'});
    });
  });

  group('buildsForRepositoryAndPr', () {
    final macBuild = generateBbv2Build(
      Int64(999),
      name: 'Mac',
      status: bbv2.Status.STARTED,
    );
    final linuxBuild = generateBbv2Build(
      Int64(998),
      name: 'Linux',
      status: bbv2.Status.STARTED,
    );

    setUp(() {
      cache = CacheService(inMemory: true);
      final githubService = FakeGithubService();
      config = FakeConfig(githubService: githubService);
      mockBuildBucketClient = MockBuildBucketClient();
      pubsub = FakePubSub();
      service = LuciBuildService(
        config: config,
        cache: cache,
        buildBucketClient: mockBuildBucketClient,
        pubsub: pubsub,
      );
    });

    test('Empty responses are handled correctly', () async {
      when(mockBuildBucketClient.batch(any)).thenAnswer((_) async {
        return bbv2.BatchResponse(
          responses: <bbv2.BatchResponse_Response>[
            bbv2.BatchResponse_Response(
              searchBuilds: bbv2.SearchBuildsResponse(builds: <bbv2.Build>[]),
            ),
          ],
        );
      });
      final builds = await service.getTryBuilds(
        sha: pullRequest.head!.sha!,
        builderName: null,
      );
      expect(builds, isEmpty);
    });

    test('Response returning a couple of builds', () async {
      when(mockBuildBucketClient.batch(any)).thenAnswer((_) async {
        return bbv2.BatchResponse(
          responses: <bbv2.BatchResponse_Response>[
            bbv2.BatchResponse_Response(
              searchBuilds: bbv2.SearchBuildsResponse(
                builds: <bbv2.Build>[macBuild],
              ),
            ),
            bbv2.BatchResponse_Response(
              searchBuilds: bbv2.SearchBuildsResponse(
                builds: <bbv2.Build>[linuxBuild],
              ),
            ),
          ],
        );
      });
      final builds = await service.getTryBuilds(
        sha: pullRequest.head!.sha!,
        builderName: null,
      );
      expect(builds, equals(<bbv2.Build>{macBuild, linuxBuild}));
    });
  });

  group('scheduleTryBuilds', () {
    late FakeFirestoreService firestoreService;
    late MockCallbacks callbacks;
    late FakeGerritService gerritService;

    setUp(() {
      firestoreService = FakeFirestoreService();
      callbacks = MockCallbacks();
      cache = CacheService(inMemory: true);
      final githubService = FakeGithubService();
      config = FakeConfig(
        githubService: githubService,
        firestoreService: firestoreService,
      );
      mockBuildBucketClient = MockBuildBucketClient();
      pubsub = FakePubSub();
      gerritService = FakeGerritService(branchesValue: <String>['master']);
      service = LuciBuildService(
        config: config,
        cache: cache,
        buildBucketClient: mockBuildBucketClient,
        githubChecksUtil: mockGithubChecksUtil,
        gerritService: gerritService,
        pubsub: pubsub,
        initializePrCheckRuns: callbacks.initializePrCheckRuns,
      );
    });

    test('schedule try builds successfully (built from source)', () async {
      when(
        callbacks.initializePrCheckRuns(
          firestoreService: anyNamed('firestoreService'),
          pullRequest: anyNamed('pullRequest'),
          checks: anyNamed('checks'),
        ),
      ).thenAnswer((inv) async {
        return Document(name: '1234-56-7890', fields: {});
      });
      final pullRequest = generatePullRequest();
      when(mockBuildBucketClient.batch(any)).thenAnswer((_) async {
        return bbv2.BatchResponse(
          responses: <bbv2.BatchResponse_Response>[
            bbv2.BatchResponse_Response(
              scheduleBuild: generateBbv2Build(Int64(1)),
            ),
          ],
        );
      });
      when(
        mockGithubChecksUtil.createCheckRun(any, any, any, any),
      ).thenAnswer((_) async => generateCheckRun(1, name: 'Linux 1'));

      final scheduledTargets = await service.scheduleTryBuilds(
        pullRequest: pullRequest,
        targets: targets,
        engineArtifacts: EngineArtifacts.builtFromSource(
          commitSha: pullRequest.head!.sha!,
        ),
      );

      final result = verify(
        callbacks.initializePrCheckRuns(
          firestoreService: anyNamed('firestoreService'),
          pullRequest: argThat(equals(pullRequest), named: 'pullRequest'),
          checks: captureAnyNamed('checks'),
        ),
      )..called(1);
      final checkRuns = result.captured.first as List<CheckRun>;
      expect(checkRuns, hasLength(1));
      expect(checkRuns.first.id, 1);
      expect(checkRuns.first.name, 'Linux 1');

      final scheduledTargetNames = scheduledTargets.map(
        (Target target) => target.value.name,
      );
      expect(scheduledTargetNames, <String>['Linux 1']);

      final batchRequest = bbv2.BatchRequest().createEmptyInstance();
      batchRequest.mergeFromProto3Json(pubsub.messages.single);
      expect(batchRequest.requests.single.scheduleBuild, isNotNull);

      final scheduleBuild = batchRequest.requests.single.scheduleBuild;
      expect(scheduleBuild.builder.bucket, 'try');
      expect(scheduleBuild.builder.builder, 'Linux 1');
      expect(
        scheduleBuild.notify.pubsubTopic,
        'projects/flutter-dashboard/topics/build-bucket-presubmit',
      );

      final userData = PresubmitUserData.fromBytes(
        scheduleBuild.notify.userData,
      );

      expect(
        userData,
        PresubmitUserData(
          repoOwner: 'flutter',
          repoName: 'flutter',
          commitSha: 'abc',
          checkRunId: 1,
          commitBranch: 'master',
        ),
      );

      final properties = scheduleBuild.properties.fields;
      final dimensions = scheduleBuild.dimensions;
      expect(properties, <String, bbv2.Value>{
        'os': bbv2.Value(stringValue: 'abc'),
        'dependencies': bbv2.Value(listValue: bbv2.ListValue()),
        'bringup': bbv2.Value(boolValue: false),
        'git_branch': bbv2.Value(stringValue: 'master'),
        'git_url': bbv2.Value(
          stringValue: 'https://github.com/flutter/flutter',
        ),
        'git_ref': bbv2.Value(stringValue: 'refs/pull/123/head'),
        'git_repo': bbv2.Value(stringValue: 'flutter'),
        'exe_cipd_version': bbv2.Value(stringValue: 'refs/heads/main'),
        'recipe': bbv2.Value(stringValue: 'devicelab/devicelab'),
        'is_fusion': bbv2.Value(stringValue: 'true'),
        'flutter_prebuilt_engine_version': bbv2.Value(stringValue: 'abc'),
        'flutter_realm': bbv2.Value(
          stringValue: 'flutter_archives_v2',
        ), // presubmit builds
      });
      expect(dimensions.length, 1);
      expect(dimensions[0].key, 'os');
      expect(dimensions[0].value, 'abc');
    });

    test('schedule try builds successfully (use existing engine)', () async {
      when(
        callbacks.initializePrCheckRuns(
          firestoreService: anyNamed('firestoreService'),
          pullRequest: anyNamed('pullRequest'),
          checks: anyNamed('checks'),
        ),
      ).thenAnswer((inv) async {
        return Document(name: '1234-56-7890', fields: {});
      });
      final pullRequest = generatePullRequest();
      when(mockBuildBucketClient.batch(any)).thenAnswer((_) async {
        return bbv2.BatchResponse(
          responses: <bbv2.BatchResponse_Response>[
            bbv2.BatchResponse_Response(
              scheduleBuild: generateBbv2Build(Int64(1)),
            ),
          ],
        );
      });
      when(
        mockGithubChecksUtil.createCheckRun(any, any, any, any),
      ).thenAnswer((_) async => generateCheckRun(1, name: 'Linux 1'));

      final scheduledTargets = await service.scheduleTryBuilds(
        pullRequest: pullRequest,
        targets: targets,
        engineArtifacts: EngineArtifacts.usingExistingEngine(
          commitSha: pullRequest.base!.sha!,
        ),
      );

      final result = verify(
        callbacks.initializePrCheckRuns(
          firestoreService: anyNamed('firestoreService'),
          pullRequest: argThat(equals(pullRequest), named: 'pullRequest'),
          checks: captureAnyNamed('checks'),
        ),
      )..called(1);
      final checkRuns = result.captured.first as List<CheckRun>;
      expect(checkRuns, hasLength(1));
      expect(checkRuns.first.id, 1);
      expect(checkRuns.first.name, 'Linux 1');

      final scheduledTargetNames = scheduledTargets.map(
        (Target target) => target.value.name,
      );
      expect(scheduledTargetNames, <String>['Linux 1']);

      final batchRequest = bbv2.BatchRequest().createEmptyInstance();
      batchRequest.mergeFromProto3Json(pubsub.messages.single);
      expect(batchRequest.requests.single.scheduleBuild, isNotNull);

      final scheduleBuild = batchRequest.requests.single.scheduleBuild;
      expect(scheduleBuild.builder.bucket, 'try');
      expect(scheduleBuild.builder.builder, 'Linux 1');
      expect(
        scheduleBuild.notify.pubsubTopic,
        'projects/flutter-dashboard/topics/build-bucket-presubmit',
      );

      final userData = PresubmitUserData.fromBytes(
        scheduleBuild.notify.userData,
      );
      expect(
        userData,
        PresubmitUserData(
          repoOwner: 'flutter',
          repoName: 'flutter',
          commitSha: 'abc',
          checkRunId: 1,
          commitBranch: 'master',
        ),
      );

      final properties = scheduleBuild.properties.fields;
      final dimensions = scheduleBuild.dimensions;
      expect(properties, <String, bbv2.Value>{
        'os': bbv2.Value(stringValue: 'abc'),
        'dependencies': bbv2.Value(listValue: bbv2.ListValue()),
        'bringup': bbv2.Value(boolValue: false),
        'git_branch': bbv2.Value(stringValue: 'master'),
        'git_url': bbv2.Value(
          stringValue: 'https://github.com/flutter/flutter',
        ),
        'git_ref': bbv2.Value(stringValue: 'refs/pull/123/head'),
        'git_repo': bbv2.Value(stringValue: 'flutter'),
        'exe_cipd_version': bbv2.Value(stringValue: 'refs/heads/main'),
        'recipe': bbv2.Value(stringValue: 'devicelab/devicelab'),
        'is_fusion': bbv2.Value(stringValue: 'true'),
        'flutter_prebuilt_engine_version': bbv2.Value(stringValue: 'def'),
        'flutter_realm': bbv2.Value(stringValue: ''),
      });
      expect(dimensions.length, 1);
      expect(dimensions[0].key, 'os');
      expect(dimensions[0].value, 'abc');
    });

    // Regression test for https://github.com/flutter/flutter/issues/166014.
    test('provides override labels for flutter/packages', () async {
      when(
        callbacks.initializePrCheckRuns(
          firestoreService: anyNamed('firestoreService'),
          pullRequest: anyNamed('pullRequest'),
          checks: anyNamed('checks'),
        ),
      ).thenAnswer((inv) async {
        return Document(name: '1234-56-7890', fields: {});
      });
      when(
        mockGithubChecksUtil.createCheckRun(any, any, any, any),
      ).thenAnswer((_) async => generateCheckRun(1, name: 'Linux repo_check'));

      await service.scheduleTryBuilds(
        pullRequest: generatePullRequest(
          repo: 'packages',
          labels: [
            IssueLabel(name: 'override: no versioning needed'),
            IssueLabel(name: 'override: no changelog needed'),
          ],
        ),
        targets: targets,
        engineArtifacts: EngineArtifacts.usingExistingEngine(
          commitSha: pullRequest.base!.sha!,
        ),
      );

      final batchRequest = bbv2.BatchRequest().createEmptyInstance();
      batchRequest.mergeFromProto3Json(pubsub.messages.single);
      expect(batchRequest.requests.single.scheduleBuild, isNotNull);

      final scheduleBuild = batchRequest.requests.single.scheduleBuild;
      final properties = scheduleBuild.properties.fields;
      expect(
        properties,
        containsPair(
          'overrides',
          isA<bbv2.Value>().having(
            (v) => v.listValue.values.map((v) => v.stringValue),
            'listValue',
            ['override: no versioning needed', 'override: no changelog needed'],
          ),
        ),
      );
    });

    group('CIPD', () {
      final loggedFallingBackToDefaultRecipe = bufferedLoggerOf(
        contains(logThat(message: contains('Falling back to default recipe'))),
      );

      setUp(() {
        when(
          // ignore: discarded_futures
          mockGithubChecksUtil.createCheckRun(any, any, any, any),
        ).thenAnswer((_) async => generateCheckRun(1, name: 'Linux 1'));
        when(
          // ignore: discarded_futures
          callbacks.initializePrCheckRuns(
            firestoreService: anyNamed('firestoreService'),
            pullRequest: anyNamed('pullRequest'),
            checks: anyNamed('checks'),
          ),
        ).thenAnswer((inv) async {
          return Document(name: '1234-56-7890', fields: {});
        });
      });

      test(
        'uses the default recipe without warning outside of flutter/flutter',
        () async {
          await service.scheduleTryBuilds(
            pullRequest: generatePullRequest(repo: 'packages'),
            targets: targets,
            engineArtifacts: const EngineArtifacts.noFrameworkTests(
              reason: 'Not flutter/flutter',
            ),
          );

          expect(log, isNot(loggedFallingBackToDefaultRecipe));

          final scheduleBuild =
              pubsub.messages.first['requests'].first['scheduleBuild']
                  as Map<String, Object?>;
          expect(
            scheduleBuild['properties'],
            containsPair('exe_cipd_version', 'refs/heads/main'),
          );
        },
      );

      test(
        'uses the default recipe without warning when using flutter/flutter master',
        () async {
          await service.scheduleTryBuilds(
            pullRequest: generatePullRequest(repo: 'flutter', branch: 'master'),
            targets: targets,
            engineArtifacts: const EngineArtifacts.builtFromSource(
              commitSha: 'abc123',
            ),
          );

          expect(log, isNot(loggedFallingBackToDefaultRecipe));

          final scheduleBuild =
              pubsub.messages.first['requests'].first['scheduleBuild']
                  as Map<String, Object?>;
          expect(
            scheduleBuild['properties'],
            containsPair('exe_cipd_version', 'refs/heads/main'),
          );
        },
      );

      test(
        'fallsback to the default recipe if the branch is not found on gerrit',
        () async {
          await service.scheduleTryBuilds(
            pullRequest: generatePullRequest(
              repo: 'flutter',
              branch: '3.7.0-19.0.pre',
            ),
            targets: targets,
            engineArtifacts: const EngineArtifacts.builtFromSource(
              commitSha: 'abc123',
            ),
          );

          expect(log, loggedFallingBackToDefaultRecipe);

          final scheduleBuild =
              pubsub.messages.first['requests'].first['scheduleBuild']
                  as Map<String, Object?>;
          expect(
            scheduleBuild['properties'],
            containsPair('exe_cipd_version', 'refs/heads/main'),
          );
        },
      );

      test('uses the CIPD branch if the branch is found on gerrit', () async {
        gerritService.branchesValue = [
          'refs/heads/master',
          'refs/heads/3.7.0-19.0.pre',
        ];
        await service.scheduleTryBuilds(
          pullRequest: generatePullRequest(
            repo: 'flutter',
            branch: '3.7.0-19.0.pre',
          ),
          targets: targets,
          engineArtifacts: const EngineArtifacts.builtFromSource(
            commitSha: 'abc123',
          ),
        );

        expect(log, isNot(loggedFallingBackToDefaultRecipe));

        final scheduleBuild =
            pubsub.messages.first['requests'].first['scheduleBuild']
                as Map<String, Object?>;
        expect(
          scheduleBuild['properties'],
          containsPair('exe_cipd_version', 'refs/heads/3.7.0-19.0.pre'),
        );
      });
    });

    test('schedule try builds with github build labels successfully', () async {
      final pullRequest = generatePullRequest();
      when(mockBuildBucketClient.batch(any)).thenAnswer((_) async {
        return bbv2.BatchResponse(
          responses: <bbv2.BatchResponse_Response>[
            bbv2.BatchResponse_Response(
              scheduleBuild: generateBbv2Build(Int64(1)),
            ),
          ],
        );
      });
      when(
        mockGithubChecksUtil.createCheckRun(any, any, any, any),
      ).thenAnswer((_) async => generateCheckRun(1, name: 'Linux 1'));
      final scheduledTargets = await service.scheduleTryBuilds(
        pullRequest: pullRequest,
        targets: targets,
        engineArtifacts: EngineArtifacts.builtFromSource(
          commitSha: pullRequest.head!.sha!,
        ),
      );
      final scheduledTargetNames = scheduledTargets.map(
        (Target target) => target.value.name,
      );
      expect(scheduledTargetNames, <String>['Linux 1']);

      final batchRequest = bbv2.BatchRequest().createEmptyInstance();
      batchRequest.mergeFromProto3Json(pubsub.messages.single);
      expect(batchRequest.requests.single.scheduleBuild, isNotNull);

      final scheduleBuild = batchRequest.requests.single.scheduleBuild;
      expect(scheduleBuild.builder.bucket, 'try');
      expect(scheduleBuild.builder.builder, 'Linux 1');
      expect(
        scheduleBuild.notify.pubsubTopic,
        'projects/flutter-dashboard/topics/build-bucket-presubmit',
      );

      final userData = PresubmitUserData.fromBytes(
        scheduleBuild.notify.userData,
      );
      expect(
        userData,
        PresubmitUserData(
          repoOwner: 'flutter',
          repoName: 'flutter',
          commitSha: 'abc',
          checkRunId: 1,
          commitBranch: 'master',
        ),
      );

      final properties = scheduleBuild.properties.fields;
      final dimensions = scheduleBuild.dimensions;
      expect(properties, <String, bbv2.Value>{
        'os': bbv2.Value(stringValue: 'abc'),
        'dependencies': bbv2.Value(listValue: bbv2.ListValue()),
        'bringup': bbv2.Value(boolValue: false),
        'git_branch': bbv2.Value(stringValue: 'master'),
        'is_fusion': bbv2.Value(stringValue: 'true'),
        'git_url': bbv2.Value(
          stringValue: 'https://github.com/flutter/flutter',
        ),
        'git_ref': bbv2.Value(stringValue: 'refs/pull/123/head'),
        'git_repo': bbv2.Value(stringValue: 'flutter'),
        'exe_cipd_version': bbv2.Value(stringValue: 'refs/heads/main'),
        'recipe': bbv2.Value(stringValue: 'devicelab/devicelab'),
        'flutter_prebuilt_engine_version': bbv2.Value(stringValue: 'abc'),
        'flutter_realm': bbv2.Value(stringValue: 'flutter_archives_v2'),
      });
      expect(dimensions.length, 1);
      expect(dimensions[0].key, 'os');
      expect(dimensions[0].value, 'abc');
    });

    test(
      'schedule try builds includes flutter_prebuilt_engine_version',
      () async {
        when(
          callbacks.initializePrCheckRuns(
            firestoreService: anyNamed('firestoreService'),
            pullRequest: anyNamed('pullRequest'),
            checks: anyNamed('checks'),
          ),
        ).thenAnswer((inv) async {
          return Document(name: '1234-56-7890', fields: {});
        });
        final pullRequest = generatePullRequest();
        when(mockBuildBucketClient.batch(any)).thenAnswer((_) async {
          return bbv2.BatchResponse(
            responses: <bbv2.BatchResponse_Response>[
              bbv2.BatchResponse_Response(
                scheduleBuild: generateBbv2Build(Int64(1)),
              ),
            ],
          );
        });
        when(
          mockGithubChecksUtil.createCheckRun(any, any, any, any),
        ).thenAnswer((_) async => generateCheckRun(1, name: 'Linux 1'));

        final scheduledTargets = await service.scheduleTryBuilds(
          pullRequest: pullRequest,
          targets: targets,
          engineArtifacts: EngineArtifacts.usingExistingEngine(
            commitSha: pullRequest.base!.sha!,
          ),
        );

        final result = verify(
          callbacks.initializePrCheckRuns(
            firestoreService: anyNamed('firestoreService'),
            pullRequest: argThat(equals(pullRequest), named: 'pullRequest'),
            checks: captureAnyNamed('checks'),
          ),
        )..called(1);
        final checkRuns = result.captured.first as List<CheckRun>;
        expect(checkRuns, hasLength(1));
        expect(checkRuns.first.id, 1);
        expect(checkRuns.first.name, 'Linux 1');

        final scheduledTargetNames = scheduledTargets.map(
          (Target target) => target.value.name,
        );
        expect(scheduledTargetNames, <String>['Linux 1']);

        final batchRequest = bbv2.BatchRequest().createEmptyInstance();
        batchRequest.mergeFromProto3Json(pubsub.messages.single);
        expect(batchRequest.requests.single.scheduleBuild, isNotNull);

        final scheduleBuild = batchRequest.requests.single.scheduleBuild;
        expect(scheduleBuild.builder.bucket, 'try');
        expect(scheduleBuild.builder.builder, 'Linux 1');
        expect(
          scheduleBuild.notify.pubsubTopic,
          'projects/flutter-dashboard/topics/build-bucket-presubmit',
        );

        final userData = PresubmitUserData.fromBytes(
          scheduleBuild.notify.userData,
        );
        expect(
          userData,
          PresubmitUserData(
            repoOwner: 'flutter',
            repoName: 'flutter',
            commitSha: 'abc',
            checkRunId: 1,
            commitBranch: 'master',
          ),
        );

        final properties = scheduleBuild.properties.fields;
        final dimensions = scheduleBuild.dimensions;
        expect(properties, <String, bbv2.Value>{
          'os': bbv2.Value(stringValue: 'abc'),
          'dependencies': bbv2.Value(listValue: bbv2.ListValue()),
          'bringup': bbv2.Value(boolValue: false),
          'git_branch': bbv2.Value(stringValue: 'master'),
          'git_url': bbv2.Value(
            stringValue: 'https://github.com/flutter/flutter',
          ),
          'git_ref': bbv2.Value(stringValue: 'refs/pull/123/head'),
          'git_repo': bbv2.Value(stringValue: 'flutter'),
          'exe_cipd_version': bbv2.Value(stringValue: 'refs/heads/main'),
          'recipe': bbv2.Value(stringValue: 'devicelab/devicelab'),
          'is_fusion': bbv2.Value(stringValue: 'true'),
          'flutter_prebuilt_engine_version': bbv2.Value(stringValue: 'def'),
          'flutter_realm': bbv2.Value(stringValue: ''),
        });
        expect(dimensions.length, 1);
        expect(dimensions[0].key, 'os');
        expect(dimensions[0].value, 'abc');
      },
    );

    test('schedule try builds with github build labels successfully', () async {
      final pullRequest = generatePullRequest();
      when(mockBuildBucketClient.batch(any)).thenAnswer((_) async {
        return bbv2.BatchResponse(
          responses: <bbv2.BatchResponse_Response>[
            bbv2.BatchResponse_Response(
              scheduleBuild: generateBbv2Build(Int64(1)),
            ),
          ],
        );
      });
      when(
        mockGithubChecksUtil.createCheckRun(any, any, any, any),
      ).thenAnswer((_) async => generateCheckRun(1, name: 'Linux 1'));
      final scheduledTargets = await service.scheduleTryBuilds(
        pullRequest: pullRequest,
        targets: targets,
        engineArtifacts: EngineArtifacts.builtFromSource(
          commitSha: pullRequest.head!.sha!,
        ),
      );
      final scheduledTargetNames = scheduledTargets.map(
        (Target target) => target.value.name,
      );
      expect(scheduledTargetNames, <String>['Linux 1']);

      final batchRequest = bbv2.BatchRequest().createEmptyInstance();
      batchRequest.mergeFromProto3Json(pubsub.messages.single);
      expect(batchRequest.requests.single.scheduleBuild, isNotNull);

      final scheduleBuild = batchRequest.requests.single.scheduleBuild;
      expect(scheduleBuild.builder.bucket, 'try');
      expect(scheduleBuild.builder.builder, 'Linux 1');
      expect(
        scheduleBuild.notify.pubsubTopic,
        'projects/flutter-dashboard/topics/build-bucket-presubmit',
      );

      final userData = PresubmitUserData.fromBytes(
        scheduleBuild.notify.userData,
      );
      expect(
        userData,
        PresubmitUserData(
          repoOwner: 'flutter',
          repoName: 'flutter',
          commitSha: 'abc',
          checkRunId: 1,
          commitBranch: 'master',
        ),
      );

      final properties = scheduleBuild.properties.fields;
      final dimensions = scheduleBuild.dimensions;
      expect(properties, <String, bbv2.Value>{
        'os': bbv2.Value(stringValue: 'abc'),
        'dependencies': bbv2.Value(listValue: bbv2.ListValue()),
        'bringup': bbv2.Value(boolValue: false),
        'git_branch': bbv2.Value(stringValue: 'master'),
        'git_url': bbv2.Value(
          stringValue: 'https://github.com/flutter/flutter',
        ),
        'git_ref': bbv2.Value(stringValue: 'refs/pull/123/head'),
        'git_repo': bbv2.Value(stringValue: 'flutter'),
        'exe_cipd_version': bbv2.Value(stringValue: 'refs/heads/main'),
        'recipe': bbv2.Value(stringValue: 'devicelab/devicelab'),
        'is_fusion': bbv2.Value(stringValue: 'true'),
        'flutter_prebuilt_engine_version': bbv2.Value(stringValue: 'abc'),
        'flutter_realm': bbv2.Value(stringValue: 'flutter_archives_v2'),
      });
      expect(dimensions.length, 1);
      expect(dimensions[0].key, 'os');
      expect(dimensions[0].value, 'abc');
    });

    test(
      'schedule try builds includes flutter_prebuilt_engine_version',
      () async {
        when(
          callbacks.initializePrCheckRuns(
            firestoreService: anyNamed('firestoreService'),
            pullRequest: anyNamed('pullRequest'),
            checks: anyNamed('checks'),
          ),
        ).thenAnswer((inv) async {
          return Document(name: '1234-56-7890', fields: {});
        });
        final pullRequest = generatePullRequest();
        when(mockBuildBucketClient.batch(any)).thenAnswer((_) async {
          return bbv2.BatchResponse(
            responses: <bbv2.BatchResponse_Response>[
              bbv2.BatchResponse_Response(
                scheduleBuild: generateBbv2Build(Int64(1)),
              ),
            ],
          );
        });
        when(
          mockGithubChecksUtil.createCheckRun(any, any, any, any),
        ).thenAnswer((_) async => generateCheckRun(1, name: 'Linux 1'));

        await service.scheduleTryBuilds(
          pullRequest: pullRequest,
          targets: targets,
          engineArtifacts: const EngineArtifacts.builtFromSource(
            commitSha: 'sha1234',
          ),
        );

        final batchRequest = bbv2.BatchRequest().createEmptyInstance();
        batchRequest.mergeFromProto3Json(pubsub.messages.single);
        expect(batchRequest.requests.single.scheduleBuild, isNotNull);

        final scheduleBuild = batchRequest.requests.single.scheduleBuild;
        final properties = scheduleBuild.properties.fields;

        expect(properties, contains('flutter_prebuilt_engine_version'));
        expect(
          properties['flutter_prebuilt_engine_version']!.stringValue,
          'sha1234',
        );
        expect(properties, contains('flutter_realm'));
        expect(properties['flutter_realm']!.stringValue, 'flutter_archives_v2');
      },
    );

    test('Schedule builds no-ops when targets list is empty', () async {
      await service.scheduleTryBuilds(
        pullRequest: pullRequest,
        targets: <Target>[],
        engineArtifacts: const EngineArtifacts.noFrameworkTests(
          reason: 'Just a test',
        ),
      );
      verifyNever(mockGithubChecksUtil.createCheckRun(any, any, any, any));
    });
  });

  group('schedulePostsubmitBuilds', () {
    late DatastoreService datastore;
    late FakeFirestoreService firestoreService;

    setUp(() {
      config = FakeConfig();
      datastore = DatastoreService(config.db, 5);
      firestoreService = FakeFirestoreService();
      cache = CacheService(inMemory: true);
      mockBuildBucketClient = MockBuildBucketClient();
      pubsub = FakePubSub();
      service = LuciBuildService(
        config: config,
        cache: cache,
        buildBucketClient: mockBuildBucketClient,
        githubChecksUtil: mockGithubChecksUtil,
        pubsub: pubsub,
      );
    });

    test('schedule packages postsubmit builds successfully', () async {
      final commit = generateCommit(1, branch: 'main', repo: 'packages');
      when(
        mockGithubChecksUtil.createCheckRun(
          any,
          Config.packagesSlug,
          any,
          'Linux 1',
        ),
      ).thenAnswer((_) async => generateCheckRun(1));
      when(mockBuildBucketClient.listBuilders(any)).thenAnswer((_) async {
        return bbv2.ListBuildersResponse(
          builders: [
            bbv2.BuilderItem(
              id: bbv2.BuilderID(
                bucket: 'prod',
                project: 'flutter',
                builder: 'Linux 1',
              ),
            ),
          ],
        );
      });
      final toBeScheduled = PendingTask(
        target: generateTarget(
          1,
          properties: <String, String>{
            'recipe': 'devicelab/devicelab',
            'os': 'debian-10.12',
          },
          slug: Config.packagesSlug,
        ),
        task: generateTask(1, parent: commit),
        priority: LuciBuildService.kDefaultPriority,
      );
      await service.schedulePostsubmitBuilds(
        commit: commit,
        toBeScheduled: <PendingTask>[toBeScheduled],
      );
      // Only one batch request should be published
      expect(pubsub.messages.length, 1);

      final request = bbv2.BatchRequest().createEmptyInstance();
      request.mergeFromProto3Json(pubsub.messages.single);
      expect(request.requests.single.scheduleBuild, isNotNull);

      final scheduleBuild = request.requests.single.scheduleBuild;
      expect(scheduleBuild.builder.bucket, 'prod');
      expect(scheduleBuild.builder.builder, 'Linux 1');
      expect(
        scheduleBuild.notify.pubsubTopic,
        'projects/flutter-dashboard/topics/build-bucket-postsubmit',
      );

      final userData = PostsubmitUserData.fromBytes(
        scheduleBuild.notify.userData,
      );
      expect(
        userData,
        PostsubmitUserData(
          commitKey: 'flutter/packages/main/1',
          taskKey: '1',
          firestoreTaskDocumentName: FirestoreTaskDocumentName.parse(
            '1_task1_1',
          ),
          checkRunId: 1,
        ),
      );

      final properties = scheduleBuild.properties.fields;
      expect(properties, <String, bbv2.Value>{
        'dependencies': bbv2.Value(listValue: bbv2.ListValue()),
        'bringup': bbv2.Value(boolValue: false),
        'git_branch': bbv2.Value(stringValue: 'main'),
        'git_repo': bbv2.Value(stringValue: 'packages'),
        'exe_cipd_version': bbv2.Value(stringValue: 'refs/heads/main'),
        'os': bbv2.Value(stringValue: 'debian-10.12'),
        'recipe': bbv2.Value(stringValue: 'devicelab/devicelab'),
      });

      expect(
        scheduleBuild.exe,
        bbv2.Executable(cipdVersion: 'refs/heads/main'),
      );
      expect(scheduleBuild.dimensions, isNotEmpty);
      expect(
        scheduleBuild.dimensions
            .singleWhere(
              (bbv2.RequestedDimension dimension) => dimension.key == 'os',
            )
            .value,
        'debian-10.12',
      );
    });

    test(
      'schedule packages postsubmit builds successfully with fusion',
      () async {
        final commit = generateCommit(0);
        when(
          mockGithubChecksUtil.createCheckRun(
            any,
            Config.packagesSlug,
            any,
            'Linux 1',
          ),
        ).thenAnswer((_) async => generateCheckRun(1));
        when(mockBuildBucketClient.listBuilders(any)).thenAnswer((_) async {
          return bbv2.ListBuildersResponse(
            builders: [
              bbv2.BuilderItem(
                id: bbv2.BuilderID(
                  bucket: 'prod',
                  project: 'flutter',
                  builder: 'Linux 1',
                ),
              ),
            ],
          );
        });
        final toBeScheduled = PendingTask(
          target: generateTarget(
            1,
            properties: <String, String>{
              'recipe': 'devicelab/devicelab',
              'os': 'debian-10.12',
            },
            slug: Config.packagesSlug,
          ),
          task: generateTask(1),
          priority: LuciBuildService.kDefaultPriority,
        );
        await service.schedulePostsubmitBuilds(
          commit: commit,
          toBeScheduled: <PendingTask>[toBeScheduled],
        );
        // Only one batch request should be published
        expect(pubsub.messages.length, 1);

        final request = bbv2.BatchRequest().createEmptyInstance();
        request.mergeFromProto3Json(pubsub.messages.single);
        expect(request.requests.single.scheduleBuild, isNotNull);

        final scheduleBuild = request.requests.single.scheduleBuild;
        expect(scheduleBuild.builder.bucket, 'prod');
        expect(scheduleBuild.builder.builder, 'Linux 1');
        expect(
          scheduleBuild.notify.pubsubTopic,
          'projects/flutter-dashboard/topics/build-bucket-postsubmit',
        );

        final userData = PostsubmitUserData.fromBytes(
          scheduleBuild.notify.userData,
        );
        expect(
          userData,
          PostsubmitUserData(
            commitKey: 'flutter/flutter/master/1',
            taskKey: '1',
            firestoreTaskDocumentName: FirestoreTaskDocumentName.parse(
              '0_task1_1',
            ),
            checkRunId: 1,
          ),
        );

        final properties = scheduleBuild.properties.fields;
        expect(properties, <String, bbv2.Value>{
          'dependencies': bbv2.Value(listValue: bbv2.ListValue()),
          'bringup': bbv2.Value(boolValue: false),
          'git_branch': bbv2.Value(stringValue: 'master'),
          'exe_cipd_version': bbv2.Value(stringValue: 'refs/heads/master'),
          'os': bbv2.Value(stringValue: 'debian-10.12'),
          'recipe': bbv2.Value(stringValue: 'devicelab/devicelab'),
          'is_fusion': bbv2.Value(stringValue: 'true'),
          'git_repo': bbv2.Value(stringValue: 'flutter'),
        });

        expect(
          scheduleBuild.exe,
          bbv2.Executable(cipdVersion: 'refs/heads/master'),
        );
        expect(scheduleBuild.dimensions, isNotEmpty);
        expect(
          scheduleBuild.dimensions
              .singleWhere(
                (bbv2.RequestedDimension dimension) => dimension.key == 'os',
              )
              .value,
          'debian-10.12',
        );
      },
    );

    test(
      'schedule postsubmit builds with correct userData for checkRuns',
      () async {
        when(
          mockGithubChecksUtil.createCheckRun(any, any, any, any),
        ).thenAnswer((_) async => generateCheckRun(1, name: 'Linux 1'));
        final commit = generateCommit(0, repo: 'packages');
        when(mockBuildBucketClient.listBuilders(any)).thenAnswer((_) async {
          return bbv2.ListBuildersResponse(
            builders: [
              bbv2.BuilderItem(
                id: bbv2.BuilderID(
                  bucket: 'prod',
                  project: 'flutter',
                  builder: 'Linux 1',
                ),
              ),
            ],
          );
        });
        final toBeScheduled = PendingTask(
          target: generateTarget(
            1,
            properties: <String, String>{'os': 'debian-10.12'},
            slug: RepositorySlug('flutter', 'packages'),
          ),
          task: generateTask(1),
          priority: LuciBuildService.kDefaultPriority,
        );
        await service.schedulePostsubmitBuilds(
          commit: commit,
          toBeScheduled: <PendingTask>[toBeScheduled],
        );
        // Only one batch request should be published
        expect(pubsub.messages.length, 1);

        final request = bbv2.BatchRequest().createEmptyInstance();
        request.mergeFromProto3Json(pubsub.messages.single);
        expect(request.requests.single.scheduleBuild, isNotNull);

        final scheduleBuild = request.requests.single.scheduleBuild;
        expect(scheduleBuild.builder.bucket, 'prod');
        expect(scheduleBuild.builder.builder, 'Linux 1');
        expect(
          scheduleBuild.notify.pubsubTopic,
          'projects/flutter-dashboard/topics/build-bucket-postsubmit',
        );

        final userData = PostsubmitUserData.fromBytes(
          scheduleBuild.notify.userData,
        );
        expect(
          userData,
          PostsubmitUserData(
            commitKey: 'flutter/flutter/master/1',
            taskKey: '1',
            firestoreTaskDocumentName: FirestoreTaskDocumentName.parse(
              '0_task1_1',
            ),
            checkRunId: 1,
          ),
        );
      },
    );

    test(
      'return the orignal list when hitting buildbucket exception',
      () async {
        final commit = generateCommit(0, repo: 'packages');
        when(mockBuildBucketClient.listBuilders(any)).thenAnswer((_) async {
          throw const BuildBucketException(1, 'error');
        });
        final toBeScheduled = PendingTask(
          target: generateTarget(
            1,
            properties: <String, String>{'os': 'debian-10.12'},
            slug: RepositorySlug('flutter', 'packages'),
          ),
          task: generateTask(1),
          priority: LuciBuildService.kDefaultPriority,
        );
        final results = await service.schedulePostsubmitBuilds(
          commit: commit,
          toBeScheduled: <PendingTask>[toBeScheduled],
        );
        expect(results, <PendingTask>[toBeScheduled]);
      },
    );

    test('reschedule using checkrun event fails gracefully', () async {
      when(
        mockGithubChecksUtil.createCheckRun(any, any, any, any),
      ).thenAnswer((_) async => generateCheckRun(1, name: 'Linux 1'));

      when(mockBuildBucketClient.batch(any)).thenAnswer((_) async {
        return bbv2.BatchResponse(
          responses: <bbv2.BatchResponse_Response>[
            bbv2.BatchResponse_Response(
              searchBuilds: bbv2.SearchBuildsResponse(builds: <bbv2.Build>[]),
            ),
          ],
        );
      });

      final pushMessage = generateCheckRunEvent(
        action: 'created',
        numberOfPullRequests: 1,
      );
      final jsonMap = json.decode(pushMessage.data!) as Map<String, dynamic>;
      final jsonSubMap =
          json.decode(jsonMap['2'] as String) as Map<String, dynamic>;
      final checkRunEvent = cocoon_checks.CheckRunEvent.fromJson(jsonSubMap);

      expect(
        () async => service.reschedulePostsubmitBuildUsingCheckRunEvent(
          checkRunEvent,
          commit: generateCommit(0),
          task: generateTask(0),
          target: generateTarget(0),
          taskDocument: generateFirestoreTask(0),
          datastore: datastore,
          firestoreService: firestoreService,
        ),
        throwsA(const TypeMatcher<NoBuildFoundException>()),
      );
    });

    test('reschedule using checkrun event successfully', () async {
      when(
        firestoreService.mock.batchWriteDocuments(captureAny, captureAny),
      ).thenAnswer((Invocation invocation) {
        return Future<BatchWriteResponse>.value(BatchWriteResponse());
      });
      when(
        mockGithubChecksUtil.createCheckRun(any, any, any, any),
      ).thenAnswer((_) async => generateCheckRun(1, name: 'Linux 1'));

      when(mockBuildBucketClient.batch(any)).thenAnswer((_) async {
        return bbv2.BatchResponse(
          responses: <bbv2.BatchResponse_Response>[
            bbv2.BatchResponse_Response(
              searchBuilds: bbv2.SearchBuildsResponse(
                builds: <bbv2.Build>[
                  generateBbv2Build(
                    Int64(999),
                    name: 'Linux 1',
                    status: bbv2.Status.ENDED_MASK,
                    input: bbv2.Build_Input(
                      properties: bbv2.Struct(fields: {}),
                    ),
                    tags: <bbv2.StringPair>[],
                  ),
                ],
              ),
            ),
          ],
        );
      });

      final pushMessage = generateCheckRunEvent(
        action: 'created',
        numberOfPullRequests: 1,
      );
      final jsonMap = json.decode(pushMessage.data!) as Map<String, dynamic>;
      final jsonSubMap =
          json.decode(jsonMap['2'] as String) as Map<String, dynamic>;
      final checkRunEvent = cocoon_checks.CheckRunEvent.fromJson(jsonSubMap);

      final taskDocument = generateFirestoreTask(0);
      final task = generateTask(0);
      expect(taskDocument.currentAttempt, 1);
      expect(task.attempts, 1);
      await service.reschedulePostsubmitBuildUsingCheckRunEvent(
        checkRunEvent,
        commit: generateCommit(0),
        task: task,
        target: generateTarget(0),
        taskDocument: taskDocument,
        datastore: datastore,
        firestoreService: firestoreService,
      );
      expect(taskDocument.currentAttempt, 2);
      expect(task.attempts, 2);
      expect(pubsub.messages.length, 1);
    });

    test(
      'do not create postsubmit checkrun for bringup: true target',
      () async {
        when(
          mockGithubChecksUtil.createCheckRun(any, any, any, any),
        ).thenAnswer((_) async => generateCheckRun(1, name: 'Linux 1'));
        final commit = generateCommit(0, repo: Config.packagesSlug.name);
        when(mockBuildBucketClient.listBuilders(any)).thenAnswer((_) async {
          return bbv2.ListBuildersResponse(
            builders: [
              bbv2.BuilderItem(
                id: bbv2.BuilderID(
                  bucket: 'prod',
                  project: 'flutter',
                  builder: 'Linux 1',
                ),
              ),
            ],
          );
        });
        final toBeScheduled = PendingTask(
          target: generateTarget(
            1,
            properties: <String, String>{'os': 'debian-10.12'},
            bringup: true,
            slug: Config.packagesSlug,
          ),
          task: generateTask(1, parent: commit),
          priority: LuciBuildService.kDefaultPriority,
        );
        await service.schedulePostsubmitBuilds(
          commit: commit,
          toBeScheduled: <PendingTask>[toBeScheduled],
        );
        // Only one batch request should be published
        expect(pubsub.messages.length, 1);

        final request = bbv2.BatchRequest().createEmptyInstance();
        request.mergeFromProto3Json(pubsub.messages.single);
        expect(request.requests.single.scheduleBuild, isNotNull);

        final scheduleBuild = request.requests.single.scheduleBuild;
        expect(scheduleBuild.builder.bucket, 'staging');
        expect(scheduleBuild.builder.builder, 'Linux 1');
        expect(
          scheduleBuild.notify.pubsubTopic,
          'projects/flutter-dashboard/topics/build-bucket-postsubmit',
        );
        final userData = PostsubmitUserData.fromBytes(
          scheduleBuild.notify.userData,
        );
        expect(
          userData,
          PostsubmitUserData(
            commitKey: 'flutter/packages/master/0',
            taskKey: '1',
            firestoreTaskDocumentName: FirestoreTaskDocumentName.parse(
              '0_task1_1',
            ),
            checkRunId: null,
          ),
        );
      },
    );

    test('Skip non-existing builder', () async {
      when(
        mockGithubChecksUtil.createCheckRun(any, any, any, any),
      ).thenAnswer((_) async => generateCheckRun(1, name: 'Linux 1'));
      final commit = generateCommit(0);
      when(
        mockGithubChecksUtil.createCheckRun(any, any, any, any),
      ).thenAnswer((_) async => generateCheckRun(1, name: 'Linux 2'));
      when(mockBuildBucketClient.listBuilders(any)).thenAnswer((_) async {
        return bbv2.ListBuildersResponse(
          builders: [
            bbv2.BuilderItem(
              id: bbv2.BuilderID(
                bucket: 'prod',
                project: 'flutter',
                builder: 'Linux 2',
              ),
            ),
          ],
        );
      });
      final toBeScheduled1 = PendingTask(
        target: generateTarget(
          1,
          properties: <String, String>{'os': 'debian-10.12'},
        ),
        task: generateTask(1),
        priority: LuciBuildService.kDefaultPriority,
      );
      final toBeScheduled2 = PendingTask(
        target: generateTarget(
          2,
          properties: <String, String>{'os': 'debian-10.12'},
        ),
        task: generateTask(1),
        priority: LuciBuildService.kDefaultPriority,
      );
      await service.schedulePostsubmitBuilds(
        commit: commit,
        toBeScheduled: <PendingTask>[toBeScheduled1, toBeScheduled2],
      );
      expect(pubsub.messages.length, 1);
      final request = bbv2.BatchRequest().createEmptyInstance();
      request.mergeFromProto3Json(pubsub.messages.single);
      // Only existing builder: `Linux 2` is scheduled.
      expect(request.requests.length, 1);
      expect(request.requests.single.scheduleBuild, isNotNull);
      final scheduleBuild = request.requests.single.scheduleBuild;
      expect(scheduleBuild.builder.bucket, 'prod');
      expect(scheduleBuild.builder.builder, 'Linux 2');
    });
  });

  group('schedulePresubmitBuilds', () {
    setUp(() {
      cache = CacheService(inMemory: true);
      mockBuildBucketClient = MockBuildBucketClient();
      pubsub = FakePubSub();
      service = LuciBuildService(
        config: FakeConfig(),
        cache: cache,
        buildBucketClient: mockBuildBucketClient,
        githubChecksUtil: mockGithubChecksUtil,
        pubsub: pubsub,
      );
    });
  });

  group('cancelBuilds', () {
    setUp(() {
      cache = CacheService(inMemory: true);
      config = FakeConfig();
      mockBuildBucketClient = MockBuildBucketClient();
      pubsub = FakePubSub();
      service = LuciBuildService(
        config: config,
        cache: cache,
        buildBucketClient: mockBuildBucketClient,
        pubsub: pubsub,
      );
    });

    test('Cancel builds when build list is empty', () async {
      when(mockBuildBucketClient.batch(any)).thenAnswer((_) async {
        return bbv2.BatchResponse(responses: <bbv2.BatchResponse_Response>[]);
      });
      await service.cancelBuilds(
        pullRequest: pullRequest,
        reason: 'new builds',
      );
      // This is okay, it is getting called twice when it runs cancel builds
      // because the call is no longer being short-circuited. It calls batch in
      // tryBuildsForPullRequest and it calls in the top level cancelBuilds
      // function.
      verify(mockBuildBucketClient.batch(any)).called(1);
    });

    test('Cancel builds that are scheduled', () async {
      when(mockBuildBucketClient.batch(any)).thenAnswer((_) async {
        return bbv2.BatchResponse(
          responses: <bbv2.BatchResponse_Response>[
            bbv2.BatchResponse_Response(
              searchBuilds: bbv2.SearchBuildsResponse(
                builds: <bbv2.Build>[
                  generateBbv2Build(
                    Int64(998),
                    name: 'Linux',
                    status: bbv2.Status.STARTED,
                  ),
                ],
              ),
            ),
          ],
        );
      });
      await service.cancelBuilds(
        pullRequest: pullRequest,
        reason: 'new builds',
      );

      final captured = verify(mockBuildBucketClient.batch(captureAny)).captured;

      final capturedBatchRequests = <bbv2.BatchRequest_Request>[];
      for (dynamic cap in captured) {
        capturedBatchRequests.add((cap as bbv2.BatchRequest).requests.first);
      }

      final searchBuildRequest =
          capturedBatchRequests
              .firstWhere((req) => req.hasSearchBuilds())
              .searchBuilds;
      final cancelBuildRequest =
          capturedBatchRequests
              .firstWhere((req) => req.hasCancelBuild())
              .cancelBuild;
      expect(searchBuildRequest, isNotNull);
      expect(cancelBuildRequest, isNotNull);

      expect(cancelBuildRequest.id, Int64(998));
      expect(cancelBuildRequest.summaryMarkdown, 'new builds');
    });
  });

  group('failedBuilds', () {
    setUp(() {
      cache = CacheService(inMemory: true);
      final githubService = FakeGithubService();
      config = FakeConfig(githubService: githubService);
      mockBuildBucketClient = MockBuildBucketClient();
      pubsub = FakePubSub();
      service = LuciBuildService(
        config: config,
        cache: cache,
        buildBucketClient: mockBuildBucketClient,
        pubsub: pubsub,
      );
    });

    test('Failed builds from an empty list', () async {
      when(mockBuildBucketClient.batch(any)).thenAnswer((_) async {
        return bbv2.BatchResponse(responses: <bbv2.BatchResponse_Response>[]);
      });
      final result = await service.failedBuilds(
        pullRequest: pullRequest,
        targets: <Target>[],
      );
      expect(result, isEmpty);
    });

    test('Failed builds from a list of builds with failures', () async {
      when(mockBuildBucketClient.batch(any)).thenAnswer((_) async {
        return bbv2.BatchResponse(
          responses: <bbv2.BatchResponse_Response>[
            bbv2.BatchResponse_Response(
              searchBuilds: bbv2.SearchBuildsResponse(
                builds: <bbv2.Build>[
                  generateBbv2Build(
                    Int64(998),
                    name: 'Linux 1',
                    status: bbv2.Status.FAILURE,
                  ),
                ],
              ),
            ),
          ],
        );
      });
      final result = await service.failedBuilds(
        pullRequest: pullRequest,
        targets: <Target>[generateTarget(1)],
      );
      expect(result, hasLength(1));
    });
  });

  group('rescheduleBuild', () {
    late bbv2.BuildsV2PubSub rescheduleBuild;

    setUp(() {
      cache = CacheService(inMemory: true);
      config = FakeConfig();
      mockBuildBucketClient = MockBuildBucketClient();
      pubsub = FakePubSub();
      service = LuciBuildService(
        config: config,
        cache: cache,
        buildBucketClient: mockBuildBucketClient,
        pubsub: pubsub,
      );
      rescheduleBuild = createBuild(
        Int64(1),
        status: bbv2.Status.FAILURE,
        builder: 'Linux Host Engine',
      );
    });

    test('Reschedule an existing build', () async {
      when(
        mockBuildBucketClient.scheduleBuild(any),
      ).thenAnswer((_) async => generateBbv2Build(Int64(1)));
      final build = await service.reschedulePresubmitBuild(
        builderName: 'mybuild',
        build: rescheduleBuild.build,
        nextAttempt: 2,
        userData: PresubmitUserData(
          repoOwner: 'flutter',
          repoName: 'flutter',
          commitBranch: 'master',
          commitSha: 'abc123',
          checkRunId: 1234,
        ),
      );
      expect(build.id, Int64(1));
      expect(build.status, bbv2.Status.SUCCESS);
      final captured =
          verify(mockBuildBucketClient.scheduleBuild(captureAny)).captured;
      expect(captured.length, 1);

      final scheduleBuildRequest = captured[0] as bbv2.ScheduleBuildRequest;
      expect(scheduleBuildRequest, isNotNull);
      expect(scheduleBuildRequest.hasGitilesCommit(), isFalse);
      final tags = scheduleBuildRequest.tags;
      final attemptPair = tags.firstWhere(
        (element) => element.key == 'current_attempt',
      );
      expect(attemptPair.value, '2');
    });

    test('Reschedules merge queue with gitiles', () async {
      when(
        mockBuildBucketClient.scheduleBuild(any),
      ).thenAnswer((_) async => generateBbv2Build(Int64(1)));
      rescheduleBuild.build.tags.add(
        bbv2.StringPair(key: LuciBuildService.kMergeQueueKey, value: 'true'),
      );
      rescheduleBuild.build.input.gitilesCommit = bbv2.GitilesCommit(
        project: 'mirrors/flutter',
        host: 'flutter.googlesource.com',
        ref:
            'refs/heads/gh-readonly-queue/master/pr-160690-021b2b36275342ad94a1ef44f9748b1e6153b0a3',
        id: '3dc695d1ad9a76a56420efc09fd66abd501fc691',
      );
      final build = await service.reschedulePresubmitBuild(
        builderName: 'mybuild',
        build: rescheduleBuild.build,
        nextAttempt: 2,
        userData: PresubmitUserData(
          repoOwner: 'flutter',
          repoName: 'flutter',
          commitBranch: 'master',
          commitSha: 'abc123',
          checkRunId: 1234,
        ),
      );
      expect(build.id, Int64(1));
      expect(build.status, bbv2.Status.SUCCESS);
      final captured =
          verify(mockBuildBucketClient.scheduleBuild(captureAny)).captured;
      expect(captured.length, 1);

      final scheduleBuildRequest = captured[0] as bbv2.ScheduleBuildRequest;
      expect(scheduleBuildRequest, isNotNull);
      expect(scheduleBuildRequest.hasGitilesCommit(), isTrue);
      final tags = scheduleBuildRequest.tags;
      final attemptPair = tags.firstWhere(
        (element) => element.key == 'current_attempt',
      );
      expect(attemptPair.value, '2');
      expect(
        scheduleBuildRequest.tags,
        contains(
          bbv2.StringPair(key: LuciBuildService.kMergeQueueKey, value: 'true'),
        ),
      );
      expect(
        scheduleBuildRequest.gitilesCommit,
        bbv2.GitilesCommit(
          project: 'mirrors/flutter',
          host: 'flutter.googlesource.com',
          ref:
              'refs/heads/gh-readonly-queue/master/pr-160690-021b2b36275342ad94a1ef44f9748b1e6153b0a3',
          id: '3dc695d1ad9a76a56420efc09fd66abd501fc691',
        ),
      );
    });
  });

  group('checkRerunBuilder', () {
    late Commit commit;
    late Commit totCommit;
    late DatastoreService datastore;
    late FakeFirestoreService firestoreService;

    firestore.Task? firestoreTask;
    firestore_commit.Commit? firestoreCommit;
    setUp(() {
      cache = CacheService(inMemory: true);
      config = FakeConfig();
      firestoreTask = null;
      firestoreCommit = null;
      firestoreService = FakeFirestoreService();
      mockBuildBucketClient = MockBuildBucketClient();
      when(
        // ignore: discarded_futures
        mockGithubChecksUtil.createCheckRun(
          any,
          any,
          any,
          any,
          output: anyNamed('output'),
        ),
      ).thenAnswer((realInvocation) async => generateCheckRun(1));
      when(
        // ignore: discarded_futures
        firestoreService.mock.batchWriteDocuments(captureAny, captureAny),
      ).thenAnswer((Invocation invocation) {
        return Future<BatchWriteResponse>.value(BatchWriteResponse());
      });
      // ignore: discarded_futures
      when(firestoreService.mock.getDocument(captureAny)).thenAnswer((
        Invocation invocation,
      ) {
        return Future<firestore_commit.Commit>.value(firestoreCommit);
      });
      when(
        // ignore: discarded_futures
        firestoreService.mock.queryRecentCommits(
          limit: captureAnyNamed('limit'),
          slug: captureAnyNamed('slug'),
          branch: captureAnyNamed('branch'),
        ),
      ).thenAnswer((Invocation invocation) {
        return Future<List<firestore_commit.Commit>>.value(
          <firestore_commit.Commit>[firestoreCommit!],
        );
      });
      pubsub = FakePubSub();
      service = LuciBuildService(
        config: config,
        cache: cache,
        buildBucketClient: mockBuildBucketClient,
        githubChecksUtil: mockGithubChecksUtil,
        pubsub: pubsub,
      );
      datastore = DatastoreService(config.db, 5);
    });

    test('Pass repo and properties correctly', () async {
      firestoreTask = generateFirestoreTask(
        1,
        attempts: 1,
        status: firestore.Task.statusFailed,
      );
      firestoreCommit = generateFirestoreCommit(1);
      totCommit = generateCommit(1, repo: 'flutter', branch: 'main');
      config.db.values[totCommit.key] = totCommit;
      config.maxLuciTaskRetriesValue = 1;
      final task = generateTask(
        1,
        status: Task.statusFailed,
        parent: totCommit,
        buildNumber: 1,
      );
      final target = generateTarget(1);
      expect(task.attempts, 1);
      expect(task.status, Task.statusFailed);
      final rerunFlag = await service.checkRerunBuilder(
        commit: totCommit,
        task: task,
        target: target,
        datastore: datastore,
        firestoreService: firestoreService,
        taskDocument: firestoreTask!,
      );
      expect(pubsub.messages.length, 1);

      final request = bbv2.BatchRequest().createEmptyInstance();
      request.mergeFromProto3Json(pubsub.messages.single);
      expect(request, isNotNull);
      final scheduleBuildRequest = request.requests.first.scheduleBuild;

      final properties = scheduleBuildRequest.properties.fields;
      for (var key in Config.defaultProperties.keys) {
        expect(properties.containsKey(key), true);
      }
      expect(scheduleBuildRequest.priority, LuciBuildService.kRerunPriority);
      expect(scheduleBuildRequest.gitilesCommit.project, 'mirrors/flutter');
      expect(
        scheduleBuildRequest.tags
            .firstWhere((tag) => tag.key == 'trigger_type')
            .value,
        'auto_retry',
      );
      expect(rerunFlag, isTrue);
      expect(task.attempts, 2);
      expect(task.status, Task.statusInProgress);
    });

    test('Rerun a test failed builder', () async {
      firestoreTask = generateFirestoreTask(
        1,
        attempts: 1,
        status: firestore.Task.statusFailed,
      );
      firestoreCommit = generateFirestoreCommit(1);
      totCommit = generateCommit(1);
      config.db.values[totCommit.key] = totCommit;
      config.maxLuciTaskRetriesValue = 1;
      final task = generateTask(
        1,
        status: Task.statusFailed,
        parent: totCommit,
        buildNumber: 1,
      );
      final target = generateTarget(1);
      final rerunFlag = await service.checkRerunBuilder(
        commit: totCommit,
        task: task,
        target: target,
        datastore: datastore,
        firestoreService: firestoreService,
        taskDocument: firestoreTask!,
      );
      expect(rerunFlag, isTrue);
    });

    test('Rerun an infra failed builder', () async {
      firestoreTask = generateFirestoreTask(
        1,
        attempts: 1,
        status: firestore.Task.statusInfraFailure,
      );
      firestoreCommit = generateFirestoreCommit(1);
      totCommit = generateCommit(1);
      config.db.values[totCommit.key] = totCommit;
      config.maxLuciTaskRetriesValue = 1;
      final task = generateTask(
        1,
        status: Task.statusInfraFailure,
        parent: totCommit,
        buildNumber: 1,
      );
      final target = generateTarget(1);
      final rerunFlag = await service.checkRerunBuilder(
        commit: totCommit,
        task: task,
        target: target,
        datastore: datastore,
        firestoreService: firestoreService,
        taskDocument: firestoreTask!,
      );
      expect(rerunFlag, isTrue);
    });

    test(
      'Skip rerun a failed test when task status update hit exception',
      () async {
        firestoreTask = generateFirestoreTask(
          1,
          attempts: 1,
          status: firestore.Task.statusInfraFailure,
        );

        // Insert the task attempt+1 ahead of time so that the insert fails.
<<<<<<< HEAD
        await firestoreService.insert(generateFirestoreTask(1, attempts: 2));
=======
        {
          final oldTask = generateFirestoreTask(1, attempts: 2);
          await firestoreService.insert(
            firestore.Task.documentIdFor(
              commitSha: oldTask.commitSha,
              taskName: oldTask.taskName,
              currentAttempt: oldTask.currentAttempt,
            ),
            oldTask,
          );
        }
>>>>>>> b65c2117

        firestoreCommit = generateFirestoreCommit(1);
        totCommit = generateCommit(1);
        config.db.values[totCommit.key] = totCommit;
        config.maxLuciTaskRetriesValue = 1;
        final task = generateTask(
          1,
          status: Task.statusFailed,
          parent: totCommit,
          buildNumber: 1,
        );
        final target = generateTarget(1);
        final rerunFlag = await service.checkRerunBuilder(
          commit: totCommit,
          task: task,
          target: target,
          datastore: datastore,
          firestoreService: firestoreService,
          taskDocument: firestoreTask!,
        );
        expect(rerunFlag, isFalse);
        expect(pubsub.messages.length, 0);
      },
    );

    test('Do not rerun a successful builder', () async {
      firestoreTask = generateFirestoreTask(1, attempts: 1);
      totCommit = generateCommit(1);
      config.db.values[totCommit.key] = totCommit;
      config.maxLuciTaskRetriesValue = 1;
      final task = generateTask(
        1,
        status: Task.statusSucceeded,
        parent: totCommit,
        buildNumber: 1,
      );
      final target = generateTarget(1);
      final rerunFlag = await service.checkRerunBuilder(
        commit: totCommit,
        task: task,
        target: target,
        datastore: datastore,
        firestoreService: firestoreService,
        taskDocument: firestoreTask!,
      );
      expect(rerunFlag, isFalse);
    });

    test('Do not rerun a builder exceeding retry limit', () async {
      firestoreTask = generateFirestoreTask(1, attempts: 1);
      totCommit = generateCommit(1);
      config.db.values[totCommit.key] = totCommit;
      config.maxLuciTaskRetriesValue = 1;
      final task = generateTask(
        1,
        status: Task.statusInfraFailure,
        parent: totCommit,
        buildNumber: 1,
        attempts: 2,
      );
      final target = generateTarget(1);
      final rerunFlag = await service.checkRerunBuilder(
        commit: totCommit,
        task: task,
        target: target,
        datastore: datastore,
        firestoreService: firestoreService,
        taskDocument: firestoreTask!,
      );
      expect(rerunFlag, isFalse);
    });

    test('Do not rerun a builder when not tip of tree', () async {
      firestoreTask = generateFirestoreTask(1, attempts: 1);
      totCommit = generateCommit(2, sha: 'def');
      commit = generateCommit(1, sha: 'abc');
      config.db.values[totCommit.key] = totCommit;
      config.db.values[commit.key] = commit;
      config.maxLuciTaskRetriesValue = 1;
      final task = generateTask(
        1,
        status: Task.statusInfraFailure,
        parent: commit,
        buildNumber: 1,
      );
      final target = generateTarget(1);
      final rerunFlag = await service.checkRerunBuilder(
        commit: commit,
        task: task,
        target: target,
        datastore: datastore,
        firestoreService: firestoreService,
        taskDocument: firestoreTask!,
      );
      expect(rerunFlag, isFalse);
    });

    test('insert retried task document to firestore', () async {
      firestoreTask = generateFirestoreTask(
        1,
        attempts: 1,
        status: firestore.Task.statusInfraFailure,
      );
      firestoreCommit = generateFirestoreCommit(1);
      totCommit = generateCommit(1);
      config.db.values[totCommit.key] = totCommit;
      config.maxLuciTaskRetriesValue = 1;
      final task = generateTask(
        1,
        status: Task.statusInfraFailure,
        parent: totCommit,
        buildNumber: 1,
      );
      final target = generateTarget(1);
      expect(firestoreTask!.currentAttempt, 1);
      final rerunFlag = await service.checkRerunBuilder(
        commit: totCommit,
        task: task,
        target: target,
        datastore: datastore,
        firestoreService: firestoreService,
        taskDocument: firestoreTask!,
      );
      expect(rerunFlag, isTrue);
      expect(firestoreTask!.currentAttempt, 2);

      final savedTask = firestore.Task.fromDocument(
        await firestoreService.api.getByPath(
          'tasks/${firestoreTask!.commitSha}_${firestoreTask!.taskName}_2',
        ),
      );
      expect(savedTask.status, firestore.Task.statusInProgress);
      expect(savedTask.currentAttempt, 2);
    });
  });

  group('scheduleMergeGroupBuilds', () {
    late FakeFirestoreService firestoreService;
    firestore_commit.Commit? firestoreCommit;
    setUp(() {
      cache = CacheService(inMemory: true);
      config = FakeConfig();
      firestoreCommit = null;
      mockBuildBucketClient = MockBuildBucketClient();
      // ignore: discarded_futures
      when(mockBuildBucketClient.listBuilders(any)).thenAnswer((_) async {
        return bbv2.ListBuildersResponse(
          builders: [
            bbv2.BuilderItem(
              id: bbv2.BuilderID(
                bucket: 'prod',
                project: 'flutter',
                builder: 'Linux 1',
              ),
            ),
            bbv2.BuilderItem(
              id: bbv2.BuilderID(
                bucket: 'prod',
                project: 'flutter',
                builder: 'Linux 2',
              ),
            ),
          ],
        );
      });

      when(
        // ignore: discarded_futures
        mockGithubChecksUtil.createCheckRun(
          any,
          any,
          any,
          any,
          output: anyNamed('output'),
        ),
      ).thenAnswer((realInvocation) async => generateCheckRun(1));

      firestoreService = FakeFirestoreService();
      when(
        // ignore: discarded_futures
        firestoreService.mock.batchWriteDocuments(captureAny, captureAny),
      ).thenAnswer((Invocation invocation) {
        return Future<BatchWriteResponse>.value(BatchWriteResponse());
      });
      // ignore: discarded_futures
      when(firestoreService.mock.getDocument(captureAny)).thenAnswer((
        Invocation invocation,
      ) {
        return Future<firestore_commit.Commit>.value(firestoreCommit);
      });
      when(
        // ignore: discarded_futures
        firestoreService.mock.queryRecentCommits(
          limit: captureAnyNamed('limit'),
          slug: captureAnyNamed('slug'),
          branch: captureAnyNamed('branch'),
        ),
      ).thenAnswer((Invocation invocation) {
        return Future<List<firestore_commit.Commit>>.value(
          <firestore_commit.Commit>[firestoreCommit!],
        );
      });
      pubsub = FakePubSub();

      service = LuciBuildService(
        config: config,
        cache: cache,
        buildBucketClient: mockBuildBucketClient,
        githubChecksUtil: mockGithubChecksUtil,
        pubsub: pubsub,
      );
    });

    test('schedules prod builds for commit', () async {
      final commit = generateCommit(
        100,
        sha: 'abc1234',
        repo: 'flutter',
        branch: 'gh-readonly-queue/master/pr-1234-abcd',
      );
      final targets = <Target>[
        generateTarget(
          1,
          properties: <String, String>{'os': 'abc'},
          slug: RepositorySlug('flutter', 'flutter'),
        ),
        generateTarget(
          2,
          properties: <String, String>{'os': 'abc'},
          slug: RepositorySlug('flutter', 'flutter'),
        ),
      ];
      await service.scheduleMergeGroupBuilds(commit: commit, targets: targets);

      verify(
        mockGithubChecksUtil.createCheckRun(
          any,
          RepositorySlug('flutter', 'flutter'),
          'abc1234',
          'Linux 1',
        ),
      ).called(1);
      verify(
        mockGithubChecksUtil.createCheckRun(
          any,
          RepositorySlug('flutter', 'flutter'),
          'abc1234',
          'Linux 2',
        ),
      ).called(1);
      expect(pubsub.messages, hasLength(1));
      final batchRequest =
          bbv2.BatchRequest()..mergeFromProto3Json(pubsub.messages.first);
      expect(batchRequest.requests, hasLength(2));

      void validateSchedule(
        bbv2.ScheduleBuildRequest scheduleBuild,
        String builderName,
      ) {
        expect(scheduleBuild.builder.bucket, 'prod');
        expect(scheduleBuild.builder.builder, builderName);
        expect(
          scheduleBuild.notify.pubsubTopic,
          'projects/flutter-dashboard/topics/build-bucket-presubmit',
        );

        expect(
          scheduleBuild.tags,
          contains(bbv2.StringPair(key: 'in_merge_queue', value: 'true')),
        );

        final userData = PresubmitUserData.fromBytes(
          scheduleBuild.notify.userData,
        );
        expect(
          userData,
          PresubmitUserData(
            repoOwner: 'flutter',
            repoName: 'flutter',
            checkRunId: 1,
            commitSha: 'abc1234',
            commitBranch: 'gh-readonly-queue/master/pr-1234-abcd',
          ),
        );

        final properties = scheduleBuild.properties.fields;
        final dimensions = scheduleBuild.dimensions;

        expect(properties, <String, bbv2.Value>{
          'os': bbv2.Value(stringValue: 'abc'),
          'dependencies': bbv2.Value(listValue: bbv2.ListValue()),
          'bringup': bbv2.Value(boolValue: false),
          'git_branch': bbv2.Value(
            stringValue: 'gh-readonly-queue/master/pr-1234-abcd',
          ),
          'exe_cipd_version': bbv2.Value(stringValue: 'refs/heads/master'),
          'recipe': bbv2.Value(stringValue: 'devicelab/devicelab'),
          'is_fusion': bbv2.Value(stringValue: 'true'),
          'git_repo': bbv2.Value(stringValue: 'flutter'),
          'in_merge_queue': bbv2.Value(boolValue: true),
        });
        expect(dimensions.length, 1);
        expect(dimensions[0].key, 'os');
        expect(dimensions[0].value, 'abc');
      }

      validateSchedule(batchRequest.requests[0].scheduleBuild, 'Linux 1');
      validateSchedule(batchRequest.requests[1].scheduleBuild, 'Linux 2');
    });

    test('skips unmatched builders', () async {
      when(mockBuildBucketClient.listBuilders(any)).thenAnswer((_) async {
        return bbv2.ListBuildersResponse(
          builders: [
            bbv2.BuilderItem(
              id: bbv2.BuilderID(
                bucket: 'prod',
                project: 'flutter',
                builder: 'Linux 1',
              ),
            ),
          ],
        );
      });
      final commit = generateCommit(
        100,
        sha: 'abc1234',
        repo: 'flutter',
        branch: 'gh-readonly-queue/master/pr-1234-abcd',
      );
      final targets = <Target>[
        generateTarget(
          1,
          properties: <String, String>{'os': 'abc'},
          slug: RepositorySlug('flutter', 'flutter'),
        ),
        generateTarget(
          2,
          properties: <String, String>{'os': 'abc'},
          slug: RepositorySlug('flutter', 'flutter'),
        ),
      ];
      await service.scheduleMergeGroupBuilds(commit: commit, targets: targets);

      verify(
        mockGithubChecksUtil.createCheckRun(
          any,
          RepositorySlug('flutter', 'flutter'),
          'abc1234',
          'Linux 1',
        ),
      ).called(1);
      verifyNever(
        mockGithubChecksUtil.createCheckRun(
          any,
          RepositorySlug('flutter', 'flutter'),
          'abc1234',
          'Linux 2',
        ),
      );
      expect(pubsub.messages, hasLength(1));
      final batchRequest =
          bbv2.BatchRequest()..mergeFromProto3Json(pubsub.messages.first);
      expect(batchRequest.requests, hasLength(1));
    });
  });
}<|MERGE_RESOLUTION|>--- conflicted
+++ resolved
@@ -20,7 +20,6 @@
 import 'package:cocoon_service/src/service/datastore.dart';
 import 'package:cocoon_service/src/service/exceptions.dart';
 import 'package:cocoon_service/src/service/luci_build_service/engine_artifacts.dart';
-import 'package:cocoon_service/src/service/luci_build_service/firestore_task_document_name.dart';
 import 'package:cocoon_service/src/service/luci_build_service/pending_task.dart';
 import 'package:cocoon_service/src/service/luci_build_service/user_data.dart';
 import 'package:fixnum/fixnum.dart';
@@ -1117,9 +1116,7 @@
         PostsubmitUserData(
           commitKey: 'flutter/packages/main/1',
           taskKey: '1',
-          firestoreTaskDocumentName: FirestoreTaskDocumentName.parse(
-            '1_task1_1',
-          ),
+          firestoreTaskDocumentName: firestore.TaskId.parse('1_task1_1'),
           checkRunId: 1,
         ),
       );
@@ -1214,9 +1211,7 @@
           PostsubmitUserData(
             commitKey: 'flutter/flutter/master/1',
             taskKey: '1',
-            firestoreTaskDocumentName: FirestoreTaskDocumentName.parse(
-              '0_task1_1',
-            ),
+            firestoreTaskDocumentName: firestore.TaskId.parse('0_task1_1'),
             checkRunId: 1,
           ),
         );
@@ -1305,9 +1300,7 @@
           PostsubmitUserData(
             commitKey: 'flutter/flutter/master/1',
             taskKey: '1',
-            firestoreTaskDocumentName: FirestoreTaskDocumentName.parse(
-              '0_task1_1',
-            ),
+            firestoreTaskDocumentName: firestore.TaskId.parse('0_task1_1'),
             checkRunId: 1,
           ),
         );
@@ -1491,9 +1484,7 @@
           PostsubmitUserData(
             commitKey: 'flutter/packages/master/0',
             taskKey: '1',
-            firestoreTaskDocumentName: FirestoreTaskDocumentName.parse(
-              '0_task1_1',
-            ),
+            firestoreTaskDocumentName: firestore.TaskId.parse('0_task1_1'),
             checkRunId: null,
           ),
         );
@@ -1983,23 +1974,6 @@
           status: firestore.Task.statusInfraFailure,
         );
 
-        // Insert the task attempt+1 ahead of time so that the insert fails.
-<<<<<<< HEAD
-        await firestoreService.insert(generateFirestoreTask(1, attempts: 2));
-=======
-        {
-          final oldTask = generateFirestoreTask(1, attempts: 2);
-          await firestoreService.insert(
-            firestore.Task.documentIdFor(
-              commitSha: oldTask.commitSha,
-              taskName: oldTask.taskName,
-              currentAttempt: oldTask.currentAttempt,
-            ),
-            oldTask,
-          );
-        }
->>>>>>> b65c2117
-
         firestoreCommit = generateFirestoreCommit(1);
         totCommit = generateCommit(1);
         config.db.values[totCommit.key] = totCommit;
@@ -2126,7 +2100,7 @@
       expect(firestoreTask!.currentAttempt, 2);
 
       final savedTask = firestore.Task.fromDocument(
-        await firestoreService.api.getByPath(
+        firestoreService.peekDocumentByPath(
           'tasks/${firestoreTask!.commitSha}_${firestoreTask!.taskName}_2',
         ),
       );
