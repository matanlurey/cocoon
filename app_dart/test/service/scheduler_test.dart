--- conflicted
+++ resolved
@@ -178,19 +178,6 @@
         ),
       ).thenAnswer((_) async => []);
 
-<<<<<<< HEAD
-      // TODO(matanlurey): Refactor into FirestoreService.tryGetCommit.
-      //
-      // This retains the behavior that was setup across the Scheduler before
-      // where no "initial commits" were stored in Datastore.
-      //
-      // ignore: discarded_futures
-      when(mockFirestoreService.getDocument(any)).thenAnswer((_) async {
-        throw DetailedApiRequestError(HttpStatus.notFound, 'Not Found');
-      });
-
-=======
->>>>>>> 7286827f
       config = FakeConfig(
         tabledataResource: tabledataResource,
         dbValue: db,
