// Copyright 2019 The Flutter Authors. All rights reserved.
// Use of this source code is governed by a BSD-style license that can be
// found in the LICENSE file.

import 'package:buildbucket/buildbucket_pb.dart' as bbv2;
import 'package:cocoon_server_test/test_logging.dart';
import 'package:cocoon_service/cocoon_service.dart';
import 'package:cocoon_service/src/model/appengine/task.dart';
import 'package:cocoon_service/src/model/firestore/commit.dart'
    as firestore_commit;
import 'package:cocoon_service/src/model/firestore/task.dart' as firestore;
import 'package:cocoon_service/src/service/datastore.dart';
import 'package:cocoon_service/src/service/luci_build_service/user_data.dart';
import 'package:fixnum/fixnum.dart';
import 'package:googleapis/firestore/v1.dart';
import 'package:mockito/mockito.dart';
import 'package:test/test.dart';

import '../src/datastore/fake_config.dart';
import '../src/request_handling/fake_authentication.dart';
import '../src/request_handling/fake_http.dart';
import '../src/request_handling/subscription_tester.dart';
import '../src/service/fake_ci_yaml_fetcher.dart';
import '../src/service/fake_luci_build_service.dart';
import '../src/service/fake_scheduler.dart';
import '../src/utilities/build_bucket_messages.dart';
import '../src/utilities/entity_generators.dart';
import '../src/utilities/mocks.dart';

void main() {
  useTestLoggerPerTest();

  late PostsubmitLuciSubscription handler;
  late FakeConfig config;
  late FakeHttpRequest request;
  late MockFirestoreService mockFirestoreService;
  late SubscriptionTester tester;
  late MockGithubChecksService mockGithubChecksService;
  late MockGithubChecksUtil mockGithubChecksUtil;
  late FakeScheduler scheduler;
  late FakeCiYamlFetcher ciYamlFetcher;

  firestore.Task? firestoreTask;
  firestore_commit.Commit? firestoreCommit;
  late int attempt;

  setUp(() async {
    firestoreTask = null;
    attempt = 0;
    mockGithubChecksUtil = MockGithubChecksUtil();
    mockFirestoreService = MockFirestoreService();
    config = FakeConfig(
      maxLuciTaskRetriesValue: 3,
      firestoreService: mockFirestoreService,
    );
    mockGithubChecksService = MockGithubChecksService();
    when(
      mockGithubChecksService.githubChecksUtil,
    ).thenReturn(mockGithubChecksUtil);
    when(
      mockGithubChecksUtil.createCheckRun(
        any,
        any,
        any,
        any,
        output: anyNamed('output'),
      ),
    ).thenAnswer((_) async => generateCheckRun(1, name: 'Linux A'));
    when(
      mockGithubChecksService.updateCheckStatus(
        build: anyNamed('build'),
        checkRunId: anyNamed('checkRunId'),
        luciBuildService: anyNamed('luciBuildService'),
        slug: anyNamed('slug'),
      ),
    ).thenAnswer((_) async => true);
    when(mockFirestoreService.getDocument(captureAny)).thenAnswer((
      Invocation invocation,
    ) {
      attempt++;
      if (attempt == 1) {
        return Future<Document>.value(firestoreTask);
      } else {
        return Future<Document>.value(firestoreCommit);
      }
    });
    when(
      mockFirestoreService.queryRecentCommits(
        limit: captureAnyNamed('limit'),
        slug: captureAnyNamed('slug'),
        branch: captureAnyNamed('branch'),
      ),
    ).thenAnswer((Invocation invocation) {
      return Future<List<firestore_commit.Commit>>.value(
        <firestore_commit.Commit>[firestoreCommit!],
      );
    });
    when(
      mockFirestoreService.batchWriteDocuments(captureAny, captureAny),
    ).thenAnswer((Invocation invocation) {
      return Future<BatchWriteResponse>.value(BatchWriteResponse());
    });
    final luciBuildService = FakeLuciBuildService(
      config: config,
      githubChecksUtil: mockGithubChecksUtil,
    );
    scheduler = FakeScheduler(
      config: config,
      luciBuildService: luciBuildService,
    );
    ciYamlFetcher = FakeCiYamlFetcher();
    handler = PostsubmitLuciSubscription(
      cache: CacheService(inMemory: true),
      config: config,
      authProvider: FakeAuthenticationProvider(),
      githubChecksService: mockGithubChecksService,
      datastoreProvider: (_) => DatastoreService(config.db, 5),
      scheduler: scheduler,
      ciYamlFetcher: ciYamlFetcher,
    );
    request = FakeHttpRequest();
    tester = SubscriptionTester(request: request);
  });

  test('updates task based on message', () async {
    firestoreTask = generateFirestoreTask(1, attempts: 2, name: 'Linux A');
    final commit = generateCommit(
      1,
      sha: '87f88734747805589f2131753620d61b22922822',
    );
    final task = generateTask(
      4507531199512576,
      name: 'Linux A',
      parent: commit,
    );

    tester.message = createPushMessage(
      Int64(1),
      status: bbv2.Status.SUCCESS,
      userData: PostsubmitUserData(
        checkRunId: null,
        taskKey: '${task.key.id}',
        commitKey: '${task.key.parent?.id}',
        firestoreTaskDocumentName: firestore.TaskId(
          commitSha: commit.sha!,
          taskName: task.name!,
          currentAttempt: task.attempts!,
        ),
      ),
      number: 63405,
    );

    config.db.values[commit.key] = commit;
    config.db.values[task.key] = task;

    expect(task.status, Task.statusNew);
    expect(task.endTimestamp, 0);

    // Firestore checks before API call.
    expect(firestoreTask!.status, Task.statusNew);
    expect(firestoreTask!.buildNumber, null);

    await tester.post(handler);

    expect(task.status, Task.statusSucceeded);
    expect(task.endTimestamp, 1717430718072);

    // Firestore checks after API call.
    final captured =
        verify(
          mockFirestoreService.batchWriteDocuments(captureAny, captureAny),
        ).captured;
    expect(captured.length, 2);
    final batchWriteRequest = captured[0] as BatchWriteRequest;
    expect(batchWriteRequest.writes!.length, 1);
    final updatedDocument = batchWriteRequest.writes![0].update!;
    expect(updatedDocument.name, firestoreTask!.name);
    expect(firestoreTask!.status, Task.statusSucceeded);
    expect(firestoreTask!.buildNumber, 63405);
  });

  test('skips task processing when build is with scheduled status', () async {
    firestoreTask = generateFirestoreTask(
      1,
      name: 'Linux A',
      status: firestore.Task.statusInProgress,
    );
    final commit = generateCommit(
      1,
      sha: '87f88734747805589f2131753620d61b22922822',
    );
    final task = generateTask(
      4507531199512576,
      name: 'Linux A',
      parent: commit,
      status: Task.statusInProgress,
    );
    config.db.values[task.key] = task;
    config.db.values[commit.key] = commit;

    tester.message = createPushMessage(
      Int64(1),
      status: bbv2.Status.SCHEDULED,
      builder: 'Linux A',
      userData: PostsubmitUserData(
        checkRunId: null,
        taskKey: '${task.key.id}',
        commitKey: '${task.key.parent?.id}',
        firestoreTaskDocumentName: firestore.TaskId(
          commitSha: commit.sha!,
          taskName: task.name!,
          currentAttempt: task.attempts!,
        ),
      ),
    );

    expect(firestoreTask!.status, firestore.Task.statusInProgress);
    expect(firestoreTask!.currentAttempt, 1);
    expect(await tester.post(handler), Body.empty);
    expect(firestoreTask!.status, firestore.Task.statusInProgress);
  });

  test('skips task processing when task has already finished', () async {
    firestoreTask = generateFirestoreTask(
      1,
      name: 'Linux A',
      status: firestore.Task.statusSucceeded,
    );
    final commit = generateCommit(
      1,
      sha: '87f88734747805589f2131753620d61b22922822',
    );
    final task = generateTask(
      4507531199512576,
      name: 'Linux A',
      parent: commit,
      status: Task.statusSucceeded,
    );
    config.db.values[task.key] = task;
    config.db.values[commit.key] = commit;

    tester.message = createPushMessage(
      Int64(1),
      status: bbv2.Status.STARTED,
      builder: 'Linux A',
      userData: PostsubmitUserData(
        checkRunId: null,
        taskKey: '${task.key.id}',
        commitKey: '${task.key.parent?.id}',
        firestoreTaskDocumentName: firestore.TaskId(
          commitSha: commit.sha!,
          taskName: task.name!,
          currentAttempt: task.attempts!,
        ),
      ),
    );

    expect(task.status, Task.statusSucceeded);
    expect(task.attempts, 1);
    expect(await tester.post(handler), Body.empty);
    expect(task.status, Task.statusSucceeded);
  });

  test('skips task processing when target has been deleted', () async {
    firestoreTask = generateFirestoreTask(
      1,
      name: 'Linux B',
      status: firestore.Task.statusSucceeded,
    );
    final commit = generateCommit(
      1,
      sha: '87f88734747805589f2131753620d61b22922822',
    );
    final task = generateTask(
      4507531199512576,
      name: 'Linux B',
      parent: commit,
      status: Task.statusSucceeded,
    );
    config.db.values[task.key] = task;
    config.db.values[commit.key] = commit;

    final userData = PostsubmitUserData(
      checkRunId: null,
      taskKey: '${task.key.id}',
      commitKey: '${task.key.parent?.id}',
      firestoreTaskDocumentName: firestore.TaskId(
        commitSha: commit.sha!,
        taskName: task.name!,
        currentAttempt: task.attempts!,
      ),
    );
    tester.message = createPushMessage(
      Int64(1),
      status: bbv2.Status.STARTED,
      builder: 'Linux B',
      userData: userData,
    );

    expect(task.status, Task.statusSucceeded);
    expect(task.attempts, 1);
    expect(await tester.post(handler), Body.empty);
  });

  test('on failed builds auto-rerun the build', () async {
    firestoreTask = generateFirestoreTask(
      1,
      name: 'Linux A',
      status: firestore.Task.statusFailed,
      commitSha: '87f88734747805589f2131753620d61b22922822',
    );
    firestoreCommit = generateFirestoreCommit(
      1,
      sha: '87f88734747805589f2131753620d61b22922822',
    );
    final commit = generateCommit(
      1,
      sha: '87f88734747805589f2131753620d61b22922822',
    );
    final task = generateTask(
      4507531199512576,
      name: 'Linux A',
      parent: commit,
      status: Task.statusFailed,
    );
    config.db.values[task.key] = task;
    config.db.values[commit.key] = commit;

    tester.message = createPushMessage(
      Int64(1),
      status: bbv2.Status.FAILURE,
      builder: 'Linux A',
      userData: PostsubmitUserData(
        checkRunId: null,
        taskKey: '${task.key.id}',
        commitKey: '${task.key.parent?.id}',
        firestoreTaskDocumentName: firestore.TaskId(
          commitSha: commit.sha!,
          taskName: task.name!,
          currentAttempt: task.attempts!,
        ),
      ),
    );

    expect(firestoreTask!.status, firestore.Task.statusFailed);
    expect(firestoreTask!.currentAttempt, 1);
    expect(await tester.post(handler), Body.empty);
<<<<<<< HEAD
    final captured =
        verify(
          mockFirestoreService.batchWriteDocuments(captureAny, captureAny),
        ).captured;
    expect(captured.length, 2);
    final batchWriteRequest = captured[0] as BatchWriteRequest;
    expect(batchWriteRequest.writes!.length, 1);
    final insertedTaskDocument = batchWriteRequest.writes![0].update!;
    final resultTask = firestore.Task.fromDocument(insertedTaskDocument);
    expect(resultTask.status, firestore.Task.statusInProgress);
    expect(resultTask.attempts, 2);
=======

    final savedTask = firestore.Task.fromDocument(
      await firestoreService.api.getByPath(
        'tasks/${firestoreTask!.commitSha}_${firestoreTask!.taskName}_2',
      ),
    );
    expect(savedTask.status, firestore.Task.statusInProgress);
    expect(savedTask.currentAttempt, 2);
>>>>>>> 7ece67ee
  });

  test('on canceled builds auto-rerun the build if they timed out', () async {
    firestoreTask = generateFirestoreTask(
      1,
      name: 'Linux A',
      status: firestore.Task.statusInfraFailure,
      commitSha: '87f88734747805589f2131753620d61b22922822',
    );
    firestoreCommit = generateFirestoreCommit(
      1,
      sha: '87f88734747805589f2131753620d61b22922822',
    );
    final commit = generateCommit(
      1,
      sha: '87f88734747805589f2131753620d61b22922822',
    );
    final task = generateTask(
      4507531199512576,
      name: 'Linux A',
      parent: commit,
      status: Task.statusInfraFailure,
    );
    config.db.values[task.key] = task;
    config.db.values[commit.key] = commit;

    tester.message = createPushMessage(
      Int64(1),
      status: bbv2.Status.CANCELED,
      builder: 'Linux A',
      userData: PostsubmitUserData(
        checkRunId: null,
        taskKey: '${task.key.id}',
        commitKey: '${task.key.parent?.id}',
        firestoreTaskDocumentName: firestore.TaskId(
          commitSha: commit.sha!,
          taskName: task.name!,
          currentAttempt: task.attempts!,
        ),
      ),
    );

    expect(firestoreTask!.status, firestore.Task.statusInfraFailure);
    expect(firestoreTask!.currentAttempt, 1);
    expect(await tester.post(handler), Body.empty);
<<<<<<< HEAD
    final captured =
        verify(
          mockFirestoreService.batchWriteDocuments(captureAny, captureAny),
        ).captured;
    expect(captured.length, 2);
    final batchWriteRequest = captured[0] as BatchWriteRequest;
    expect(batchWriteRequest.writes!.length, 1);
    final insertedTaskDocument = batchWriteRequest.writes![0].update!;
    final resultTask = firestore.Task.fromDocument(insertedTaskDocument);
    expect(resultTask.status, firestore.Task.statusInProgress);
    expect(resultTask.attempts, 2);
=======

    final savedTask = firestore.Task.fromDocument(
      await firestoreService.api.getByPath(
        'tasks/${firestoreTask!.commitSha}_${firestoreTask!.taskName}_2',
      ),
    );
    expect(savedTask.status, firestore.Task.statusInProgress);
    expect(savedTask.currentAttempt, 2);
>>>>>>> 7ece67ee
  });

  test(
    'on builds resulting in an infra failure auto-rerun the build if they timed out',
    () async {
      firestoreTask = generateFirestoreTask(
        1,
        name: 'Linux A',
        status: firestore.Task.statusInfraFailure,
        commitSha: '87f88734747805589f2131753620d61b22922822',
      );
      firestoreCommit = generateFirestoreCommit(
        1,
        sha: '87f88734747805589f2131753620d61b22922822',
      );
      final commit = generateCommit(
        1,
        sha: '87f88734747805589f2131753620d61b22922822',
      );
      final task = generateTask(
        4507531199512576,
        name: 'Linux A',
        parent: commit,
        status: Task.statusInfraFailure,
      );
      config.db.values[task.key] = task;
      config.db.values[commit.key] = commit;

      tester.message = createPushMessage(
        Int64(1),
        status: bbv2.Status.INFRA_FAILURE,
        builder: 'Linux A',
        userData: PostsubmitUserData(
          checkRunId: null,
          taskKey: '${task.key.id}',
          commitKey: '${task.key.parent?.id}',
          firestoreTaskDocumentName: firestore.TaskId(
            commitSha: commit.sha!,
            taskName: task.name!,
            currentAttempt: task.attempts!,
          ),
        ),
      );

      expect(task.status, Task.statusInfraFailure);
      expect(task.attempts, 1);
      expect(await tester.post(handler), Body.empty);
<<<<<<< HEAD
      final captured =
          verify(
            mockFirestoreService.batchWriteDocuments(captureAny, captureAny),
          ).captured;
      expect(captured.length, 2);
      final batchWriteRequest = captured[0] as BatchWriteRequest;
      expect(batchWriteRequest.writes!.length, 1);
      final insertedTaskDocument = batchWriteRequest.writes![0].update!;
      final resultTask = firestore.Task.fromDocument(insertedTaskDocument);
      expect(resultTask.status, firestore.Task.statusInProgress);
      expect(resultTask.attempts, 2);
=======

      final savedTask = firestore.Task.fromDocument(
        await firestoreService.api.getByPath(
          'tasks/${firestoreTask!.commitSha}_${firestoreTask!.taskName}_2',
        ),
      );
      expect(savedTask.status, firestore.Task.statusInProgress);
      expect(savedTask.currentAttempt, 2);
>>>>>>> 7ece67ee
    },
  );

  test('non-bringup target updates check run', () async {
    firestoreTask = generateFirestoreTask(1, name: 'Linux nonbringup');
    ciYamlFetcher.ciYaml = nonBringupPackagesConfig;
    when(
      mockGithubChecksService.updateCheckStatus(
        build: anyNamed('build'),
        checkRunId: anyNamed('checkRunId'),
        luciBuildService: anyNamed('luciBuildService'),
        slug: anyNamed('slug'),
      ),
    ).thenAnswer((_) async => true);
    final commit = generateCommit(
      1,
      sha: '87f88734747805589f2131753620d61b22922822',
      repo: 'packages',
      branch: Config.defaultBranch(Config.packagesSlug),
    );
    final task = generateTask(
      4507531199512576,
      name: 'Linux nonbringup',
      parent: commit,
    );
    config.db.values[commit.key] = commit;
    config.db.values[task.key] = task;

    tester.message = createPushMessage(
      Int64(1),
      status: bbv2.Status.SUCCESS,
      builder: 'Linux A',
      userData: PostsubmitUserData(
        checkRunId: 1,
        taskKey: '${task.key.id}',
        commitKey: '${task.key.parent?.id}',
        firestoreTaskDocumentName: firestore.TaskId(
          commitSha: commit.sha!,
          taskName: task.name!,
          currentAttempt: task.attempts!,
        ),
      ),
    );

    await tester.post(handler);
    verify(
      mockGithubChecksService.updateCheckStatus(
        build: anyNamed('build'),
        checkRunId: anyNamed('checkRunId'),
        luciBuildService: anyNamed('luciBuildService'),
        slug: anyNamed('slug'),
      ),
    ).called(1);
  });

  test('bringup target does not update check run', () async {
    firestoreTask = generateFirestoreTask(1, name: 'Linux bringup');
    ciYamlFetcher.ciYaml = bringupPackagesConfig;
    when(
      mockGithubChecksService.updateCheckStatus(
        build: anyNamed('build'),
        checkRunId: anyNamed('checkRunId'),
        luciBuildService: anyNamed('luciBuildService'),
        slug: anyNamed('slug'),
      ),
    ).thenAnswer((_) async => true);
    final commit = generateCommit(
      1,
      sha: '87f88734747805589f2131753620d61b22922822',
    );
    final task = generateTask(
      4507531199512576,
      name: 'Linux bringup',
      parent: commit,
    );
    config.db.values[commit.key] = commit;
    config.db.values[task.key] = task;

    tester.message = createPushMessage(
      Int64(1),
      status: bbv2.Status.SUCCESS,
      builder: 'Linux bringup',
      userData: PostsubmitUserData(
        checkRunId: null,
        taskKey: '${task.key.id}',
        commitKey: '${task.key.parent?.id}',
        firestoreTaskDocumentName: firestore.TaskId(
          commitSha: commit.sha!,
          taskName: task.name!,
          currentAttempt: task.attempts!,
        ),
      ),
    );

    await tester.post(handler);
    verifyNever(
      mockGithubChecksService.updateCheckStatus(
        build: anyNamed('build'),
        checkRunId: anyNamed('checkRunId'),
        luciBuildService: anyNamed('luciBuildService'),
        slug: anyNamed('slug'),
      ),
    );
  });

  test('unsupported repo target does not update check run', () async {
    ciYamlFetcher.ciYaml = unsupportedPostsubmitCheckrunConfig;
    when(
      mockGithubChecksService.updateCheckStatus(
        build: anyNamed('build'),
        checkRunId: anyNamed('checkRunId'),
        luciBuildService: anyNamed('luciBuildService'),
        slug: anyNamed('slug'),
      ),
    ).thenAnswer((_) async => true);
    firestoreTask = generateFirestoreTask(
      1,
      attempts: 2,
      name: 'Linux flutter',
    );

    final commit = generateCommit(
      1,
      sha: '87f88734747805589f2131753620d61b22922822',
    );
    final task = generateTask(
      4507531199512576,
      name: 'Linux flutter',
      parent: commit,
    );
    config.db.values[commit.key] = commit;
    config.db.values[task.key] = task;

    tester.message = createPushMessage(
      Int64(1),
      status: bbv2.Status.SUCCESS,
      builder: 'Linux bringup',
      userData: PostsubmitUserData(
        checkRunId: null,
        taskKey: '${task.key.id}',
        commitKey: '${task.key.parent?.id}',
        firestoreTaskDocumentName: firestore.TaskId(
          commitSha: commit.sha!,
          taskName: task.name!,
          currentAttempt: task.attempts!,
        ),
      ),
    );

    await tester.post(handler);
    verifyNever(
      mockGithubChecksService.updateCheckStatus(
        build: anyNamed('build'),
        checkRunId: anyNamed('checkRunId'),
        luciBuildService: anyNamed('luciBuildService'),
        slug: anyNamed('slug'),
      ),
    );
  });
}<|MERGE_RESOLUTION|>--- conflicted
+++ resolved
@@ -345,7 +345,6 @@
     expect(firestoreTask!.status, firestore.Task.statusFailed);
     expect(firestoreTask!.currentAttempt, 1);
     expect(await tester.post(handler), Body.empty);
-<<<<<<< HEAD
     final captured =
         verify(
           mockFirestoreService.batchWriteDocuments(captureAny, captureAny),
@@ -356,17 +355,7 @@
     final insertedTaskDocument = batchWriteRequest.writes![0].update!;
     final resultTask = firestore.Task.fromDocument(insertedTaskDocument);
     expect(resultTask.status, firestore.Task.statusInProgress);
-    expect(resultTask.attempts, 2);
-=======
-
-    final savedTask = firestore.Task.fromDocument(
-      await firestoreService.api.getByPath(
-        'tasks/${firestoreTask!.commitSha}_${firestoreTask!.taskName}_2',
-      ),
-    );
-    expect(savedTask.status, firestore.Task.statusInProgress);
-    expect(savedTask.currentAttempt, 2);
->>>>>>> 7ece67ee
+    expect(resultTask.currentAttempt, 2);
   });
 
   test('on canceled builds auto-rerun the build if they timed out', () async {
@@ -412,7 +401,6 @@
     expect(firestoreTask!.status, firestore.Task.statusInfraFailure);
     expect(firestoreTask!.currentAttempt, 1);
     expect(await tester.post(handler), Body.empty);
-<<<<<<< HEAD
     final captured =
         verify(
           mockFirestoreService.batchWriteDocuments(captureAny, captureAny),
@@ -423,17 +411,7 @@
     final insertedTaskDocument = batchWriteRequest.writes![0].update!;
     final resultTask = firestore.Task.fromDocument(insertedTaskDocument);
     expect(resultTask.status, firestore.Task.statusInProgress);
-    expect(resultTask.attempts, 2);
-=======
-
-    final savedTask = firestore.Task.fromDocument(
-      await firestoreService.api.getByPath(
-        'tasks/${firestoreTask!.commitSha}_${firestoreTask!.taskName}_2',
-      ),
-    );
-    expect(savedTask.status, firestore.Task.statusInProgress);
-    expect(savedTask.currentAttempt, 2);
->>>>>>> 7ece67ee
+    expect(resultTask.currentAttempt, 2);
   });
 
   test(
@@ -481,7 +459,6 @@
       expect(task.status, Task.statusInfraFailure);
       expect(task.attempts, 1);
       expect(await tester.post(handler), Body.empty);
-<<<<<<< HEAD
       final captured =
           verify(
             mockFirestoreService.batchWriteDocuments(captureAny, captureAny),
@@ -492,17 +469,7 @@
       final insertedTaskDocument = batchWriteRequest.writes![0].update!;
       final resultTask = firestore.Task.fromDocument(insertedTaskDocument);
       expect(resultTask.status, firestore.Task.statusInProgress);
-      expect(resultTask.attempts, 2);
-=======
-
-      final savedTask = firestore.Task.fromDocument(
-        await firestoreService.api.getByPath(
-          'tasks/${firestoreTask!.commitSha}_${firestoreTask!.taskName}_2',
-        ),
-      );
-      expect(savedTask.status, firestore.Task.statusInProgress);
-      expect(savedTask.currentAttempt, 2);
->>>>>>> 7ece67ee
+      expect(resultTask.currentAttempt, 2);
     },
   );
 
