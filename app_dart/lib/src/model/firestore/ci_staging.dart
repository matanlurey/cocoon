--- conflicted
+++ resolved
@@ -13,6 +13,34 @@
 import 'package:path/path.dart' as p;
 
 import '../../service/firestore.dart';
+import 'base.dart';
+
+final class CiStagingId extends AppDocumentId<CiStaging> {
+  CiStagingId({
+    required this.owner,
+    required this.repo,
+    required this.sha,
+    required this.stage,
+  });
+
+  /// The repository owner.
+  final String owner;
+
+  /// The repository name.
+  final String repo;
+
+  /// The commit SHA.
+  final String sha;
+
+  /// The stage of the CI process.
+  final CiStage stage;
+
+  @override
+  String get documentId => [owner, repo, sha, stage].join('_');
+
+  @override
+  AppDocumentMetadata<CiStaging> get runtimeMetadata => CiStaging.metadata;
+}
 
 /// Representation of the current work scheduled for a given stage of monorepo check runs.
 ///
@@ -28,15 +56,7 @@
 ///       remaining: int >= 0
 ///       [*fields]: string {scheduled, success, failure, skipped}
 /// ```
-<<<<<<< HEAD
-///
-/// Note that the document ID fields are _synthetic_, that is, there is no
-/// cooresponding concrete field on the document itself. We should probably fix
-/// that (https://github.com/flutter/flutter/issues/166229).
-class CiStaging extends Document {
-=======
 final class CiStaging extends Document with AppDocument<CiStaging> {
->>>>>>> b65c2117
   /// Firestore collection for the staging documents.
   static const _collectionId = 'ciStaging';
 
@@ -54,13 +74,10 @@
   @visibleForTesting
   static const fieldStage = 'stage';
 
-  static String documentIdFor({
+  static AppDocumentId<CiStaging> documentIdFor({
     required RepositorySlug slug,
     required String sha,
     required CiStage stage,
-<<<<<<< HEAD
-  }) => '${slug.owner}_${slug.name}_${sha}_$stage';
-=======
   }) => CiStagingId(owner: slug.owner, repo: slug.name, sha: sha, stage: stage);
 
   @override
@@ -71,7 +88,6 @@
     collectionId: _collectionId,
     fromDocument: CiStaging.fromDocument,
   );
->>>>>>> b65c2117
 
   /// Returns a firebase documentName used in [fromFirestore].
   static String documentNameFor({
@@ -81,11 +97,7 @@
   }) {
     // Document names cannot cannot have '/' in the document id.
     final docId = documentIdFor(slug: slug, sha: sha, stage: stage);
-<<<<<<< HEAD
-    return '$kDocumentParent/$kCollectionId/$docId';
-=======
     return '$kDocumentParent/$_collectionId/${docId.documentId}';
->>>>>>> b65c2117
   }
 
   /// Lookup [Commit] from Firestore.
@@ -96,11 +108,11 @@
     required String documentName,
   }) async {
     final document = await firestoreService.getDocument(documentName);
-    return CiStaging.fromDocument(ciStagingDocument: document);
+    return CiStaging.fromDocument(document);
   }
 
   /// Create [CiStaging] from a Commit Document.
-  static CiStaging fromDocument({required Document ciStagingDocument}) {
+  static CiStaging fromDocument(Document ciStagingDocument) {
     return CiStaging()
       ..fields = ciStagingDocument.fields!
       ..name = ciStagingDocument.name!;
@@ -425,10 +437,6 @@
       final newDoc = await databasesDocumentsResource.createDocument(
         document,
         kDocumentParent,
-<<<<<<< HEAD
-        kCollectionId,
-        documentId: documentIdFor(slug: slug, sha: sha, stage: stage),
-=======
         _collectionId,
         documentId:
             documentIdFor(
@@ -436,7 +444,6 @@
               sha: sha,
               stage: stage, //
             ).documentId,
->>>>>>> b65c2117
       );
       log.info('$logCrumb: document created');
       return newDoc;
