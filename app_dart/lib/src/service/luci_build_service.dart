--- conflicted
+++ resolved
@@ -28,7 +28,6 @@
 import 'luci_build_service/build_tags.dart';
 import 'luci_build_service/cipd_version.dart';
 import 'luci_build_service/engine_artifacts.dart';
-import 'luci_build_service/firestore_task_document_name.dart';
 import 'luci_build_service/pending_task.dart';
 import 'luci_build_service/user_data.dart';
 
@@ -905,7 +904,7 @@
       CurrentAttemptBuildTag(attemptNumber: 1),
     );
 
-    final firestoreTask = FirestoreTaskDocumentName(
+    final firestoreTask = firestore.TaskId(
       commitSha: commit.sha!,
       taskName: task.name!,
       currentAttempt: currentAttempt.attemptNumber,
@@ -1148,19 +1147,13 @@
     final newAttempt = taskDocument.currentAttempt + 1;
     taskDocument.resetAsRetry(attempt: newAttempt);
     taskDocument.setStatus(firestore.Task.statusInProgress);
-<<<<<<< HEAD
-
-    await firestoreService.insert(taskDocument);
-=======
-    await firestoreService.insert(
-      firestore.Task.documentIdFor(
-        commitSha: taskDocument.commitSha,
-        taskName: taskDocument.taskName,
-        currentAttempt: newAttempt,
+
+    await firestoreService.batchWriteDocuments(
+      BatchWriteRequest(
+        writes: documentsToWrites([taskDocument], exists: false),
       ),
-      taskDocument,
-    );
->>>>>>> b65c2117
+      kDatabase,
+    );
 
     return newAttempt;
   }
