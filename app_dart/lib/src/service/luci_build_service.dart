--- conflicted
+++ resolved
@@ -10,6 +10,7 @@
 import 'package:cocoon_server/logging.dart';
 import 'package:cocoon_service/cocoon_service.dart';
 import 'package:cocoon_service/src/model/firestore/pr_check_runs.dart';
+import 'package:cocoon_service/src/service/luci_build_service/engine_artifacts.dart';
 import 'package:collection/collection.dart';
 import 'package:fixnum/fixnum.dart';
 import 'package:github/github.dart' as github;
@@ -254,18 +255,13 @@
 
   /// Schedules presubmit [targets] on BuildBucket for [pullRequest].
   ///
-  /// If [engineArtifacts] is provided, it determines how `FLUTTER_PREBUILT_ENGINE_VERISON` is set;
-  /// if omitted it is [EngineArtifacts.builtFromSource] when running in the `flutter/flutter` repo,
-  /// and has no effect for other repositories.
+  /// [engineArtifacts] determines how framework tests download and use the Flutter engine by
+  /// providing `FLUTTER_PREBUILT_ENGINE_VERISON` if set. For builds that are not running
+  /// framework tests, provide [EngineArtifacts.noFrameworkTests].
   Future<List<Target>> scheduleTryBuilds({
     required List<Target> targets,
     required github.PullRequest pullRequest,
-<<<<<<< HEAD
-    EngineArtifacts? engineArtifacts,
-    CheckSuiteEvent? checkSuiteEvent,
-=======
-    String? flutterPrebuiltEngineVersion,
->>>>>>> 02410ea7
+    required EngineArtifacts engineArtifacts,
   }) async {
     if (targets.isEmpty) {
       return targets;
@@ -335,11 +331,22 @@
         properties['is_fusion'] = 'true';
 
         // Fusion *also* means "this is flutter/flutter", so determine how to specify the engine version and realm.
-        engineArtifacts ??= EngineArtifacts.builtFromSource(commitSha: pullRequest.head!.sha!);
-        properties['flutter_prebuilt_engine_version'] = engineArtifacts.commitSha;
-        properties['flutter_realm'] = engineArtifacts.flutterRealm;
-      } else if (engineArtifacts != null) {
-        throw UnsupportedError('Cannot set engineArtifacts for anything but the flutter/flutter (fusion) repository.');
+        switch (engineArtifacts) {
+          case SpecifiedEngineArtifacts(:final commitSha, :final flutterRealm):
+            properties['flutter_prebuilt_engine_version'] = commitSha;
+            properties['flutter_realm'] = flutterRealm;
+          case UnnecessaryEngineArtifacts(:final reason):
+            log.fine(
+              'No engineArtifacts were specified for PR#${pullRequest.number} (${pullRequest.head!.sha}): $reason.',
+            );
+        }
+      } else if (engineArtifacts is! UnnecessaryEngineArtifacts) {
+        // This is an error case, as we're setting artifacts for a PR that will never use them.
+        log.warning(
+          'Unexpected engineArtifacts were specified for PR#${pullRequest.number} (${pullRequest.head!.sha})',
+          null,
+          StackTrace.current,
+        );
       }
 
       final List<bbv2.RequestedDimension> requestedDimensions = target.getDimensions();
@@ -1294,33 +1301,4 @@
     }
     tags.add(entry);
   }
-}
-
-/// Determines how CI should download and use engine artifacts for framework tests.
-@immutable
-final class EngineArtifacts {
-  const EngineArtifacts.builtFromSource({required this.commitSha}) : flutterRealm = _kProductionArtifacts;
-  static const _kProductionArtifacts = '';
-
-  const EngineArtifacts.useExistingEngine({required this.commitSha}) : flutterRealm = _kBuildFromSourceArtifacts;
-  static const _kBuildFromSourceArtifacts = 'flutter_archives_v2';
-
-  /// What SHA to provide to `FLUTTER_PREBUILT_ENGINE_VERSION`.
-  final String commitSha;
-
-  /// Which storage upload bucket this artifact belongs to.
-  final String flutterRealm;
-
-  @override
-  bool operator ==(Object other) {
-    return other is EngineArtifacts && commitSha == other.commitSha && flutterRealm == other.flutterRealm;
-  }
-
-  @override
-  int get hashCode => Object.hash(commitSha, flutterRealm);
-
-  @override
-  String toString() {
-    return 'EngineArtifacts.${flutterRealm == _kProductionArtifacts ? 'builtFromSource' : 'useExistingEngine'}(commitSha: $commitSha)';
-  }
 }