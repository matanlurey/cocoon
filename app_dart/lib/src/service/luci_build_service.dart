// Copyright 2020 The Flutter Authors. All rights reserved.
// Use of this source code is governed by a BSD-style license that can be
// found in the LICENSE file.

import 'dart:async';
import 'dart:math';
import 'dart:typed_data';

import 'package:buildbucket/buildbucket_pb.dart' as bbv2;
import 'package:cocoon_server/logging.dart';
import 'package:fixnum/fixnum.dart';
import 'package:github/github.dart' as github;
import 'package:github/github.dart';
import 'package:googleapis/firestore/v1.dart' hide Status;
import 'package:meta/meta.dart';

import '../../cocoon_service.dart';
import '../foundation/github_checks_util.dart';
import '../model/appengine/commit.dart';
import '../model/appengine/task.dart';
import '../model/ci_yaml/target.dart';
import '../model/firestore/commit.dart' as firestore_commit;
import '../model/firestore/pr_check_runs.dart';
import '../model/firestore/task.dart' as firestore;
import '../model/github/checks.dart' as cocoon_checks;
import '../service/datastore.dart';
import 'exceptions.dart';
import 'luci_build_service/build_tags.dart';
import 'luci_build_service/cipd_version.dart';
import 'luci_build_service/engine_artifacts.dart';
import 'luci_build_service/pending_task.dart';
import 'luci_build_service/user_data.dart';

/// Class to interact with LUCI buildbucket to get, trigger
/// and cancel builds for github repos. It uses [config.luciTryBuilders] to
/// get the list of available builders.
class LuciBuildService {
  LuciBuildService({
    required this.config,
    required this.cache,
    required this.buildBucketClient,
    GithubChecksUtil? githubChecksUtil,
    GerritService? gerritService,
    this.pubsub = const PubSub(),
    @visibleForTesting
    this.initializePrCheckRuns = PrCheckRuns.initializeDocument,
    @visibleForTesting this.findPullRequestFor = PrCheckRuns.findPullRequestFor,
  }) : githubChecksUtil = githubChecksUtil ?? const GithubChecksUtil(),
       gerritService = gerritService ?? GerritService(config: config);

  BuildBucketClient buildBucketClient;
  final CacheService cache;
  Config config;
  GithubChecksUtil githubChecksUtil;
  GerritService gerritService;

  final PubSub pubsub;

  final Future<Document> Function({
    required FirestoreService firestoreService,
    required PullRequest pullRequest,
    required List<CheckRun> checks,
  })
  initializePrCheckRuns;

  final Future<PullRequest> Function(
    FirestoreService firestoreService,
    int checkRunId,
    String checkRunName,
  )
  findPullRequestFor;

  static const Set<bbv2.Status> failStatusSet = <bbv2.Status>{
    bbv2.Status.CANCELED,
    bbv2.Status.FAILURE,
    bbv2.Status.INFRA_FAILURE,
  };

  static const int kBackfillPriority = 35;
  static const int kDefaultPriority = 30;
  static const int kRerunPriority = 29;

  /// LUCI builds that are in merge queues might be retried on flakes.
  static const String kMergeQueueKey = 'in_merge_queue';

  /// How many times to retry tests in the merge queue.
  ///
  /// Note: the math for max testing is "<" and starts at 1; hence 3 retries.
  static const int kMergeQueueMaxRetries = 4;

  /// Github labels have a max length of 100, so conserve chars here.
  /// This is currently used by packages repo only.
  /// See: https://github.com/flutter/flutter/issues/130076
  static const String githubBuildLabelPrefix = 'override:';
  static const String propertiesGithubBuildLabelName = 'overrides';

  /// Name of the subcache to store luci build related values in redis.
  static const String subCacheName = 'luci';

  // the Request objects here are the BatchRequest object in bbv2.
  /// Shards [rows] into several sublists of size [maxEntityGroups].
  Future<List<List<bbv2.BatchRequest_Request>>> shard({
    required List<bbv2.BatchRequest_Request> requests,
    required int maxShardSize,
  }) async {
    final shards = <List<bbv2.BatchRequest_Request>>[];
    for (var i = 0; i < requests.length; i += maxShardSize) {
      shards.add(
        requests.sublist(i, i + min<int>(requests.length - i, maxShardSize)),
      );
    }
    return shards;
  }

  /// Fetches an Iterable of try BuildBucket [Build]s.
  ///
  /// Returns a list of BuildBucket [Build]s for a given Github [sha],
  /// and [builderName].
  Future<Iterable<bbv2.Build>> getTryBuilds({
    // TODO(matanlurey): Make this private and rewrite tests to test the public API instead.
    required String sha,
    String? builderName,
  }) async {
    return getBuilds(
      builderName: builderName,
      bucket: 'try',
      tags: BuildTags([
        ByPresubmitCommitBuildSetBuildTag(commitSha: sha),
        UserAgentBuildTag.flutterCocoon,
      ]),
    );
  }

  /// Fetches an Iterable of try BuildBucket [Build]s.
  ///
  /// Returns a list of BuildBucket [Build]s for a given Github [PullRequest].
  Future<Iterable<bbv2.Build>> getTryBuildsByPullRequest({
    required github.PullRequest pullRequest,
  }) async {
    final slug = pullRequest.base!.repo!.slug();
    return getBuilds(
      builderName: null,
      bucket: 'try',
      tags: BuildTags([
        GitHubPullRequestBuildTag(
          pullRequestNumber: pullRequest.number!,
          slugOwner: slug.owner,
          slugName: slug.name,
        ),
        UserAgentBuildTag.flutterCocoon,
      ]),
    );
  }

  /// Fetches an Iterable of prod BuildBucket [Build]s.
  ///
  /// Returns an Iterable of prod BuildBucket [Build]s for a given
  /// [builderName].
  Future<Iterable<bbv2.Build>> getProdBuilds({
    String? builderName,
    String? sha,
  }) async {
    return getBuilds(
      builderName: builderName,
      bucket: 'prod',
      tags: BuildTags([
        if (sha != null) ByPostsubmitCommitBuildSetBuildTag(commitSha: sha),

        // We only want to process (and eventually cancel or retry) jobs started
        // by Cocoon; for example, we do not want to cancel or retry manually
        // started jobs.
        UserAgentBuildTag.flutterCocoon,
      ]),
    );
  }

  /// Fetches an Iterable of try BuildBucket [Build]s.
  ///
  /// Returns an iterable of try BuildBucket [Build]s for a given
  /// [builderName], [bucket], and [tags].
  Future<Iterable<bbv2.Build>> getBuilds({
    required String? builderName,
    required String bucket,
    required BuildTags tags,
  }) async {
    final fieldMask = bbv2.FieldMask(
      paths: {'id', 'builder', 'tags', 'status', 'input.properties'},
    );

    final buildMask = bbv2.BuildMask(fields: fieldMask);

    final buildPredicate = bbv2.BuildPredicate(
      builder: bbv2.BuilderID(
        project: 'flutter',
        bucket: bucket,
        builder: builderName,
      ),
      tags: tags.toStringPairs(),
    );

    final searchBuildsRequest = bbv2.SearchBuildsRequest(
      predicate: buildPredicate,
      mask: buildMask,
    );

    // Need to create one of these for each request in the batch.
    final batchRequestRequest = bbv2.BatchRequest_Request(
      searchBuilds: searchBuildsRequest,
    );

    final batchResponse = await buildBucketClient.batch(
      bbv2.BatchRequest(requests: {batchRequestRequest}),
    );

    log.info(
      'Responses from get builds batch request = ${batchResponse.responses.length}',
    );
    for (var response in batchResponse.responses) {
      log.info('Found a response: ${response.toString()}');
    }

    final builds = batchResponse.responses
        .map((bbv2.BatchResponse_Response response) => response.searchBuilds)
        .expand((bbv2.SearchBuildsResponse? response) => response!.builds);
    return builds;
  }

  /// Schedules presubmit [targets] on BuildBucket for [pullRequest].
  ///
  /// [engineArtifacts] determines how framework tests download and use the Flutter engine by
  /// providing `FLUTTER_PREBUILT_ENGINE_VERISON` if set. For builds that are not running
  /// framework tests, provide [EngineArtifacts.noFrameworkTests].
  Future<List<Target>> scheduleTryBuilds({
    required List<Target> targets,
    required github.PullRequest pullRequest,
    required EngineArtifacts engineArtifacts,
  }) async {
    if (targets.isEmpty) {
      return targets;
    }

    final batchRequestList = <bbv2.BatchRequest_Request>[];
    final commitSha = pullRequest.head!.sha!;
    final isFusion = pullRequest.base!.repo!.slug() == Config.flutterSlug;
    final CipdVersion cipdVersion;
    {
      final baseRef = pullRequest.base!.ref!;

      // If this isn't flutter/flutter *OR* it's flutter/flutter master, use the default CIPD recipe.
      // We don't create CIPD recipes for other repositories (see https://github.com/flutter/flutter/issues/164592).
      if (!isFusion ||
          Config.defaultBranch(pullRequest.base!.repo!.slug()) == baseRef) {
        cipdVersion = CipdVersion.defaultRecipe;
      } else {
        final proposedVersion = CipdVersion(branch: pullRequest.base!.ref!);
        final branches = await gerritService.branches(
          'flutter-review.googlesource.com',
          'recipes',
          filterRegex: 'flutter-.*|fuchsia.*',
        );
        if (branches.contains(proposedVersion.version)) {
          cipdVersion = proposedVersion;
        } else {
          log.warn(
            'Falling back to default recipe, could not find '
            '"${proposedVersion.version}" in $branches.',
          );
          cipdVersion = config.defaultRecipeBundleRef;
        }
      }
    }

    final checkRuns = <github.CheckRun>[];
    for (var target in targets) {
      final checkRun = await githubChecksUtil.createCheckRun(
        config,
        target.slug,
        commitSha,
        target.value.name,
      );
      checkRuns.add(checkRun);

      final slug = pullRequest.base!.repo!.slug();
      final userData = PresubmitUserData(
        repoOwner: slug.owner,
        repoName: slug.name,
        commitSha: commitSha,
        commitBranch: pullRequest.base!.ref!.replaceAll('refs/heads/', ''),
        checkRunId: checkRun.id!,
      );

      final properties = target.getProperties();
      properties.putIfAbsent(
        'git_branch',
        () => pullRequest.base!.ref!.replaceAll('refs/heads/', ''),
      );

      final struct = bbv2.Struct.create();
      struct.mergeFromProto3Json(properties);

      final labels = extractPrefixedLabels(
        issueLabels: pullRequest.labels,
        prefix: githubBuildLabelPrefix,
      );

      if (labels != null && labels.isNotEmpty) {
        properties[propertiesGithubBuildLabelName] = labels;
        log.info(
          'Found overrides: labels for PR#${pullRequest.number}: $labels.',
        );
      }

      if (isFusion) {
        properties['is_fusion'] = 'true';

        // Fusion *also* means "this is flutter/flutter", so determine how to specify the engine version and realm.
        switch (engineArtifacts) {
          case SpecifiedEngineArtifacts(:final commitSha, :final flutterRealm):
            properties['flutter_prebuilt_engine_version'] = commitSha;
            properties['flutter_realm'] = flutterRealm;
          case UnnecessaryEngineArtifacts(:final reason):
            log.debug(
              'No engineArtifacts were specified for PR#${pullRequest.number} (${pullRequest.head!.sha}): $reason.',
            );
        }
      } else if (engineArtifacts is! UnnecessaryEngineArtifacts) {
        // This is an error case, as we're setting artifacts for a PR that will never use them.
        log.warn(
          'Unexpected engineArtifacts were specified for PR#${pullRequest.number} (${pullRequest.head!.sha})',
          null,
          StackTrace.current,
        );
      }

      final requestedDimensions = target.getDimensions();

      batchRequestList.add(
        bbv2.BatchRequest_Request(
          scheduleBuild: _createPresubmitScheduleBuild(
            slug: slug,
            sha: pullRequest.head!.sha!,
            //Use target.value.name here otherwise tests will die due to null checkRun.name.
            checkName: target.value.name,
            pullRequestNumber: pullRequest.number!,
            cipdVersion: cipdVersion,
            userData: userData,
            properties: properties,
            tags: BuildTags([
              GitHubCheckRunIdBuildTag(checkRunId: checkRun.id!),
            ]),
            dimensions: requestedDimensions,
          ),
        ),
      );
    }

    // All check runs created, now record them in firestore so we can
    // figure out which PR started what check run later (e.g. check_run completed).
    try {
      final firestore = await config.createFirestoreService();
      final doc = await initializePrCheckRuns(
        firestoreService: firestore,
        pullRequest: pullRequest,
        checks: checkRuns,
      );
      log.info('scheduleTryBuilds: created PrCheckRuns doc ${doc.name}');
    } catch (e, s) {
      // We are not going to block on this error. If we cannot find this document
      // later, we'll fall back to the old github query method.
      log.warn('scheduleTryBuilds: error creating PrCheckRuns doc', e, s);
    }

    final Iterable<List<bbv2.BatchRequest_Request>> requestPartitions =
        await shard(
          requests: batchRequestList,
          maxShardSize: config.schedulingShardSize,
        );
    for (var requestPartition in requestPartitions) {
      final batchRequest = bbv2.BatchRequest(requests: requestPartition);
      await pubsub.publish(
        'cocoon-scheduler-requests',
        batchRequest.toProto3Json(),
      );
    }

    return targets;
  }

  /// Cancels all the current builds on [pullRequest] with [reason].
  Future<void> cancelBuilds({
    required github.PullRequest pullRequest,
    required String reason,
  }) async {
    log.info(
      'Attempting to cancel builds (v2) for pullrequest ${pullRequest.base!.repo!.fullName}/${pullRequest.number}',
    );

    final builds = await getTryBuildsByPullRequest(pullRequest: pullRequest);

    if (builds.isEmpty) {
      log.info(
        'No builds were found for pull request ${pullRequest.base!.repo!.fullName}.',
      );
      return;
    }
    log.info('Found ${builds.length} builds.');

    final requests = <bbv2.BatchRequest_Request>[];
    for (var build in builds) {
      if (build.status == bbv2.Status.SCHEDULED ||
          build.status == bbv2.Status.STARTED) {
        // Scheduled status includes scheduled and pending tasks.
        log.info('Cancelling build with build id ${build.id}.');
        requests.add(
          bbv2.BatchRequest_Request(
            cancelBuild: bbv2.CancelBuildRequest(
              id: build.id,
              summaryMarkdown: reason,
            ),
          ),
        );
      }
    }

    if (requests.isNotEmpty) {
      await buildBucketClient.batch(bbv2.BatchRequest(requests: requests));
    }
  }

  /// Cancels all the current builds against the give [sha] with [reason].
  Future<void> cancelBuildsBySha({
    required String sha,
    required String reason,
  }) async {
    log.info(
      'Attempting to cancel builds (v2) for git SHA $sha because $reason',
    );

    final builds = await getProdBuilds(sha: sha);

    if (builds.isEmpty) {
      log.info('No builds found. Will not request cancellation from LUCI.');
      return;
    }

    log.info('Found ${builds.length} builds.');

    final requests = <bbv2.BatchRequest_Request>[];
    for (final build in builds) {
      if (build.status == bbv2.Status.SCHEDULED ||
          build.status == bbv2.Status.STARTED) {
        // Scheduled status includes scheduled and pending tasks.
        log.info('Cancelling build with build id ${build.id}.');
        requests.add(
          bbv2.BatchRequest_Request(
            cancelBuild: bbv2.CancelBuildRequest(
              id: build.id,
              summaryMarkdown: reason,
            ),
          ),
        );
      }
    }

    if (requests.isNotEmpty) {
      await buildBucketClient.batch(bbv2.BatchRequest(requests: requests));
    }
  }

  /// Filters [builders] to only those that failed on [pullRequest].
  Future<List<bbv2.Build?>> failedBuilds({
    required github.PullRequest pullRequest,
    required List<Target> targets,
  }) async {
    final builds = await getTryBuilds(
      sha: pullRequest.head!.sha!,
      builderName: null,
    );
    final builderNames = targets.map((Target target) => target.value.name);
    // Return only builds that exist in the configuration file.
    final Iterable<bbv2.Build?> failedBuilds = builds.where(
      (bbv2.Build? build) => failStatusSet.contains(build!.status),
    );
    final expectedFailedBuilds = failedBuilds.where(
      (bbv2.Build? build) => builderNames.contains(build!.builder.builder),
    );
    return expectedFailedBuilds.toList();
  }

  /// Sends [ScheduleBuildRequest] using information from a given build's
  /// [BuildPushMessage].
  ///
  /// The buildset, user_agent, and github_link tags are applied to match the
  /// original build. The build properties and user data from the original build
  /// are also preserved.
  ///
  /// The [currentAttempt] is used to track the number of current build attempt.
  Future<bbv2.Build> reschedulePresubmitBuild({
    required String builderName,
    required bbv2.Build build,
    required int nextAttempt,
    required PresubmitUserData userData,
  }) async {
    final tags = BuildTags.fromStringPairs(build.tags);
    tags.addOrReplace(CurrentAttemptBuildTag(attemptNumber: nextAttempt));

    final request = bbv2.ScheduleBuildRequest(
      builder: build.builder,
      tags: tags.toStringPairs(),
      properties: build.input.properties,
      notify: bbv2.NotificationConfig(
        pubsubTopic: 'projects/flutter-dashboard/topics/build-bucket-presubmit',
        userData: userData.toBytes(),
      ),
    );
    if (build.input.hasGitilesCommit()) {
      request.gitilesCommit = build.input.gitilesCommit;
    }

    return buildBucketClient.scheduleBuild(request);
  }

  /// Collect any label whose name is prefixed by the prefix [String].
  ///
  /// Returns a [List] of prefixed label names as [String]s.
  List<String>? extractPrefixedLabels({
    List<github.IssueLabel>? issueLabels,
    required String prefix,
  }) {
    return issueLabels
        ?.where((label) => label.name.startsWith(prefix))
        .map((obj) => obj.name)
        .toList();
  }

  /// Sends postsubmit [ScheduleBuildRequest] for a commit using [checkRunEvent], [Commit], [Task], and [Target].
  Future<void> reschedulePostsubmitBuildUsingCheckRunEvent(
    cocoon_checks.CheckRunEvent checkRunEvent, {
    required Commit commit,
    required Task task,
    required Target target,
    required firestore.Task taskDocument,
    required DatastoreService datastore,
    required FirestoreService firestoreService,
  }) async {
    final checkName = checkRunEvent.checkRun!.name!;

    final builds = await getProdBuilds(builderName: checkName);
    if (builds.isEmpty) {
      throw NoBuildFoundException('Unable to find prod build.');
    }

    final build = builds.first;

    // get it as a struct first and convert it.
    final propertiesStruct = build.input.properties;
    final properties = propertiesStruct.toProto3Json() as Map<String, Object?>;
    final tags = BuildTags.fromStringPairs(build.tags);

    log.info('input ${build.input} properties $properties');
    log.info('input ${build.input} tags $tags');

    tags.addOrReplace(TriggerTypeBuildTag.checkRunManualRetry);

    try {
      final newAttempt = await _updateTaskStatusInDatabaseForRetry(
        task = task,
        taskDocument = taskDocument,
        firestoreService = firestoreService,
        datastore = datastore,
      );
      tags.addOrReplace(CurrentAttemptBuildTag(attemptNumber: newAttempt));
    } catch (e, s) {
      log.error(
        'updating task ${taskDocument.taskName} of commit '
        '${taskDocument.commitSha}. Skipping rescheduling.',
        e,
        s,
      );
      return;
    }
    log.info('Updated input ${build.input} tags $tags');
    final request = bbv2.BatchRequest(
      requests: <bbv2.BatchRequest_Request>[
        bbv2.BatchRequest_Request(
          scheduleBuild: await _createPostsubmitScheduleBuild(
            commit: commit,
            target: target,
            task: task,
            properties: properties,
            priority: kRerunPriority,
            tags: tags,
          ),
        ),
      ],
    );
    await pubsub.publish('cocoon-scheduler-requests', request.toProto3Json());
  }

  /// Gets [bbv2.Build] using its [id] and passing the additional
  /// fields to be populated in the response.
  Future<bbv2.Build> getBuildById(Int64 id, {bbv2.BuildMask? buildMask}) async {
    final request = bbv2.GetBuildRequest(id: id, mask: buildMask);
    return buildBucketClient.getBuild(request);
  }

  /// Gets builder list whose config is pre-defined in LUCI.
  ///
  /// Returns cache if existing. Otherwise make the RPC call to fetch list.
  Future<Set<String>> getAvailableBuilderSet({
    String project = 'flutter',
    String bucket = 'prod',
  }) async {
    final cacheValue = await cache.getOrCreate(
      subCacheName,
      'builderlist',
      createFn: () => _getAvailableBuilderSet(project: project, bucket: bucket),
      // New commit triggering tasks should be finished within 5 mins.
      // The batch backfiller's execution frequency is also 5 mins.
      ttl: const Duration(minutes: 5),
    );

    return Set.from(String.fromCharCodes(cacheValue!).split(','));
  }

  /// Returns cache if existing, otherwise makes the RPC call to fetch list.
  ///
  /// Use [token] to make sure obtain all the list by calling RPC multiple times.
  Future<Uint8List> _getAvailableBuilderSet({
    String project = 'flutter',
    String bucket = 'prod',
  }) async {
    log.info(
      'No cached value for builderList, start fetching via the rpc call.',
    );
    final availableBuilderSet = <String>{};
    var hasToken = true;
    String? token;
    do {
      final listBuildersResponse = await buildBucketClient.listBuilders(
        bbv2.ListBuildersRequest(
          project: project,
          bucket: bucket,
          pageToken: token,
        ),
      );
      final availableBuilderList =
          listBuildersResponse.builders.map((e) => e.id.builder).toList();
      availableBuilderSet.addAll(<String>{...availableBuilderList});
      hasToken = listBuildersResponse.hasNextPageToken();
      if (hasToken) {
        token = listBuildersResponse.nextPageToken;
      }
    } while (hasToken && token != null);
    final joinedBuilderSet = availableBuilderSet.toList().join(',');
    log.info('successfully fetched the builderSet: $joinedBuilderSet');
    return Uint8List.fromList(joinedBuilderSet.codeUnits);
  }

  /// Schedules list of post-submit builds deferring work to [schedulePostsubmitBuild].
  ///
  /// Returns empty list if all targets are successfully published to pub/sub. Otherwise,
  /// returns the original list.
  Future<List<PendingTask>> schedulePostsubmitBuilds({
    required Commit commit,
    required List<PendingTask> toBeScheduled,
  }) async {
    if (toBeScheduled.isEmpty) {
      log.debug(
        'Skipping schedulePostsubmitBuilds as there are no targets to be '
        'scheduled by Cocoon',
      );
      return toBeScheduled;
    }
    final buildRequests = <bbv2.BatchRequest_Request>[];
    // bbv2.BatchRequest_Request batchRequest_Request = bbv2.BatchRequest_Request();

    Set<String> availableBuilderSet;
    try {
      availableBuilderSet = await getAvailableBuilderSet(
        project: 'flutter',
        bucket: 'prod',
      );
    } catch (e) {
      log.error('Failed to get buildbucket builder list', e);
      return toBeScheduled;
    }
    log.info('Available builder list: $availableBuilderSet');
    for (var pending in toBeScheduled) {
      // Non-existing builder target will be skipped from scheduling.
      if (!availableBuilderSet.contains(pending.target.value.name)) {
        log.warn(
          'Found no available builder for ${pending.target.value.name}, commit ${commit.sha}',
        );
        continue;
      }
      log.info(
        'create postsubmit schedule request for target: ${pending.target.value} in commit ${commit.sha}',
      );
      final scheduleBuildRequest = await _createPostsubmitScheduleBuild(
        commit: commit,
        target: pending.target,
        task: pending.task,
        priority: pending.priority,
      );
      buildRequests.add(
        bbv2.BatchRequest_Request(scheduleBuild: scheduleBuildRequest),
      );
      log.info(
        'created postsubmit schedule request for target: ${pending.target.value} in commit ${commit.sha}',
      );
    }

    final batchRequest = bbv2.BatchRequest(requests: buildRequests);
    log.debug('$batchRequest');
    List<String> messageIds;

    try {
      messageIds = await pubsub.publish(
        'cocoon-scheduler-requests',
        batchRequest.toProto3Json(),
      );
      log.info('Published $messageIds for commit ${commit.sha}');
    } catch (e) {
      log.error('Failed to publish message to pub/sub', e);
      return toBeScheduled;
    }
    log.info('Published a request with ${buildRequests.length} builds');
    return <PendingTask>[];
  }

  /// Schedules [targets] for building of prod artifacts while in a merge queue.
  Future<void> scheduleMergeGroupBuilds({
    required Commit commit,
    required List<Target> targets,
  }) async {
    final buildRequests = <bbv2.BatchRequest_Request>[];

    final Set<String> availableBuilderSet;
    try {
      availableBuilderSet = await getAvailableBuilderSet(
        project: 'flutter',
        bucket: 'prod',
      );
    } catch (e) {
      log.warn('Failed to get buildbucket builder list', e);
      throw 'Failed to get buildbucket builder list due to $e';
    }
    log.info('Available builder list: $availableBuilderSet');
    for (var target in targets) {
      // Non-existing builder target will be skipped from scheduling.
      if (!availableBuilderSet.contains(target.value.name)) {
        log.warn(
          'Found no available builder for ${target.value.name}, commit '
          '${commit.sha}',
        );
        continue;
      }
      log.info(
        'create postsubmit schedule request for target: ${target.value} in commit ${commit.sha}',
      );

      final scheduleBuildRequest = await _createMergeGroupScheduleBuild(
        commit: commit,
        target: target,
      );
      buildRequests.add(
        bbv2.BatchRequest_Request(scheduleBuild: scheduleBuildRequest),
      );
      log.info(
        'created postsubmit schedule request for target: ${target.value} in commit ${commit.sha}',
      );
    }

    final batchRequest = bbv2.BatchRequest(requests: buildRequests);
    log.debug('$batchRequest');
    final List<String> messageIds;

    try {
      messageIds = await pubsub.publish(
        'cocoon-scheduler-requests',
        batchRequest.toProto3Json(),
      );
      log.info('Published $messageIds for commit ${commit.sha}');
    } catch (e) {
      log.error('Failed to publish message to pub/sub', e);
      rethrow;
    }
    log.info('Published a request with ${buildRequests.length} builds');
  }

  /// Create a Presubmit ScheduleBuildRequest using the [slug], [sha], and
  /// [checkName] for the provided [build] with the provided [checkRunId].
  bbv2.ScheduleBuildRequest _createPresubmitScheduleBuild({
    required github.RepositorySlug slug,
    required String sha,
    required String checkName,
    required int pullRequestNumber,
    required CipdVersion cipdVersion,
    required PresubmitUserData userData,
    Map<String, Object?>? properties,
    BuildTags? tags,
    List<bbv2.RequestedDimension>? dimensions,
  }) {
    final builderId = bbv2.BuilderID.create();
    builderId.bucket = 'try';
    builderId.project = 'flutter';
    builderId.builder = checkName;

    // Add the builderId.
    final scheduleBuildRequest = bbv2.ScheduleBuildRequest.create();
    scheduleBuildRequest.builder = builderId;

    final fields = <String>['id', 'builder', 'number', 'status', 'tags'];
    final fieldMask = bbv2.FieldMask(paths: fields);
    final buildMask = bbv2.BuildMask(fields: fieldMask);
    scheduleBuildRequest.mask = buildMask;

    // Set the executable.
    final executable = bbv2.Executable(cipdVersion: cipdVersion.version);
    scheduleBuildRequest.exe = executable;

    // Add the dimensions to the instance.
    final instanceDimensions = scheduleBuildRequest.dimensions;
    instanceDimensions.addAll(dimensions ?? []);

    // Create the notification configuration for pubsub processing.
    final notificationConfig = bbv2.NotificationConfig().createEmptyInstance();
    notificationConfig.pubsubTopic =
        'projects/flutter-dashboard/topics/build-bucket-presubmit';
    notificationConfig.userData = userData.toBytes();
    scheduleBuildRequest.notify = notificationConfig;

    // If we received initial tags, create a defensive copy, otherwise create an empty list.
    tags = tags?.clone() ?? BuildTags();
    tags.addAll([
      ByPresubmitCommitBuildSetBuildTag(commitSha: sha),
      UserAgentBuildTag.flutterCocoon,
      GitHubPullRequestBuildTag(
        slugOwner: slug.owner,
        slugName: slug.name,
        pullRequestNumber: pullRequestNumber,
      ),
      CipdVersionBuildTag(cipdVersion),
    ]);
    scheduleBuildRequest.tags.addAll(tags.toStringPairs());

    properties ??= {};
    properties['git_url'] = 'https://github.com/${slug.owner}/${slug.name}';
    properties['git_ref'] = 'refs/pull/$pullRequestNumber/head';
    properties['git_repo'] = slug.name;
    properties['exe_cipd_version'] = cipdVersion.version;

    final propertiesStruct = bbv2.Struct.create();
    propertiesStruct.mergeFromProto3Json(properties);

    scheduleBuildRequest.properties = propertiesStruct;

    return scheduleBuildRequest;
  }

  /// Creates a [ScheduleBuildRequest] for [target] and [task] against [commit].
  ///
  /// By default, build [priority] is increased for release branches.
  Future<bbv2.ScheduleBuildRequest> _createPostsubmitScheduleBuild({
    required Commit commit,
    required Target target,
    required Task task,
    Map<String, Object?>? properties,
    BuildTags? tags,
    int priority = kDefaultPriority,
  }) async {
    log.info(
      'Creating postsubmit schedule builder for ${target.value.name} on commit ${commit.sha}',
    );
    tags ??= BuildTags([
      ByPostsubmitCommitBuildSetBuildTag(commitSha: commit.sha!),
      ByCommitMirroredBuildSetBuildTag(
        commitSha: commit.sha!,
        slugName: commit.slug.name,
      ),
    ]);

    final commitKey = task.parentKey!.id.toString();
    final taskKey = task.key.id.toString();
    log.info(
      'Scheduling builder: ${target.value.name} for commit ${commit.sha}',
    );
    log.info('Task commit_key: $commitKey for task name: ${task.name}');
    log.info('Task task_key: $taskKey for task name: ${task.name}');

    // Creates post submit checkrun only for unflaky targets from [config.postsubmitSupportedRepos].
    final CheckRun? checkRun;
    if (!target.value.bringup &&
        config.postsubmitSupportedRepos.contains(target.slug)) {
      checkRun = await createPostsubmitCheckRun(commit, target);
    } else {
      checkRun = null;
    }

    tags.addOrReplace(UserAgentBuildTag.flutterCocoon);
    tags.addOrReplace(SchedulerJobIdBuildTag(targetName: target.value.name));
    final currentAttempt = tags.addIfAbsent(
      CurrentAttemptBuildTag(attemptNumber: 1),
    );

    final firestoreTask = firestore.TaskId(
      commitSha: commit.sha!,
      taskName: task.name!,
      currentAttempt: currentAttempt.attemptNumber,
    );
    final userData = PostsubmitUserData(
      commitKey: commitKey,
      taskKey: taskKey,
      firestoreTaskDocumentName: firestoreTask,
      checkRunId: checkRun?.id,
    );

    final processedProperties = target.getProperties().cast<String, Object?>();
    processedProperties.addAll(properties ?? <String, Object?>{});
    processedProperties['git_branch'] = commit.branch!;
    processedProperties['git_repo'] = commit.slug.name;

    final cipdExe = 'refs/heads/${commit.branch}';
    processedProperties['exe_cipd_version'] = cipdExe;

    final isFusion = commit.slug == Config.flutterSlug;
    if (isFusion) {
      processedProperties['is_fusion'] = 'true';
    }
    final propertiesStruct = bbv2.Struct.create();
    propertiesStruct.mergeFromProto3Json(processedProperties);

    final requestedDimensions = target.getDimensions();

    final executable = bbv2.Executable(cipdVersion: cipdExe);

    log.info(
      'Constructing the postsubmit schedule build request for ${target.value.name} on commit ${commit.sha}.',
    );

    return bbv2.ScheduleBuildRequest(
      builder: bbv2.BuilderID(
        project: 'flutter',
        bucket: target.getBucket(),
        builder: target.value.name,
      ),
      dimensions: requestedDimensions,
      exe: executable,
      gitilesCommit: bbv2.GitilesCommit(
        project: 'mirrors/${commit.slug.name}',
        host: 'flutter.googlesource.com',
        ref: 'refs/heads/${commit.branch}',
        id: commit.sha,
      ),
      notify: bbv2.NotificationConfig(
        pubsubTopic:
            'projects/flutter-dashboard/topics/build-bucket-postsubmit',
        userData: userData.toBytes(),
      ),
      tags: tags.toStringPairs(),
      properties: propertiesStruct,
      priority: priority,
    );
  }

  /// Creates a build request for a commit in a merge queue which will notify
  /// presubmit channels.
  Future<bbv2.ScheduleBuildRequest> _createMergeGroupScheduleBuild({
    required Commit commit,
    required Target target,
    int priority = kDefaultPriority,
  }) async {
    log.info(
      'Creating merge group schedule builder for ${target.value.name} on commit ${commit.sha}',
    );
    log.info(
      'Scheduling builder: ${target.value.name} for commit ${commit.sha}',
    );

    final checkRun = await createPostsubmitCheckRun(commit, target);
    final preUserData = PresubmitUserData(
      checkRunId: checkRun.id!,
      repoOwner: target.slug.owner,
      repoName: target.slug.name,
      commitBranch: commit.branch!,
      commitSha: commit.sha!,
    );
    final processedProperties = target.getProperties().cast<String, Object?>();
    processedProperties['git_branch'] = commit.branch!;

    final mqBranch = tryParseGitHubMergeQueueBranch(commit.branch!);
    log.info('parsed mqBranch: $mqBranch');

    final cipdExe = 'refs/heads/${mqBranch.branch}';
    processedProperties['exe_cipd_version'] = cipdExe;
    processedProperties['is_fusion'] = 'true';
    processedProperties[kMergeQueueKey] = true;
    processedProperties['git_repo'] = commit.slug.name;

    final propertiesStruct =
        bbv2.Struct()..mergeFromProto3Json(processedProperties);
    final requestedDimensions = target.getDimensions();
    final executable = bbv2.Executable(cipdVersion: cipdExe);

    log.info(
      'Constructing the merge group schedule build request for ${target.value.name} on commit ${commit.sha}.',
    );

    return bbv2.ScheduleBuildRequest(
      builder: bbv2.BuilderID(
        project: 'flutter',
        bucket: target.getBucket(),
        builder: target.value.name,
      ),
      dimensions: requestedDimensions,
      exe: executable,
      gitilesCommit: bbv2.GitilesCommit(
        project: 'mirrors/${commit.slug.name}',
        host: 'flutter.googlesource.com',
        ref: 'refs/heads/${commit.branch}',
        id: commit.sha,
      ),
      notify: bbv2.NotificationConfig(
        // IMPORTANT: We're not post-submit yet, so we want to handle updates to
        // the MQ differently.
        pubsubTopic: 'projects/flutter-dashboard/topics/build-bucket-presubmit',
        userData: preUserData.toBytes(),
      ),
      tags:
          BuildTags([
            ByPostsubmitCommitBuildSetBuildTag(commitSha: commit.sha!),
            ByCommitMirroredBuildSetBuildTag(
              commitSha: commit.sha!,
              slugName: commit.slug.name,
            ),
            UserAgentBuildTag.flutterCocoon,
            SchedulerJobIdBuildTag(targetName: target.value.name),
            CurrentAttemptBuildTag(attemptNumber: 1),
            InMergeQueueBuildTag(),
          ]).toStringPairs(),
      properties: propertiesStruct,
      priority: priority,
    );
  }

  /// Creates postsubmit check runs for prod targets in supported repositories.
  @useResult
  Future<CheckRun> createPostsubmitCheckRun(
    Commit commit,
    Target target,
  ) async {
    // We are not tracking this check run in the PrCheckRuns firestore doc because
    // there is no PR to look up later. The check run is important because it
    // informs the staging document setup for Merge Groups in triggerMergeGroupTargets.
    return githubChecksUtil.createCheckRun(
      config,
      target.slug,
      commit.sha!,
      target.value.name,
    );
  }

  /// Check to auto-rerun TOT test failures.
  ///
  /// A builder will be retried if:
  ///   1. It has been tried below the max retry limit
  ///   2. It is for the tip of tree
  ///   3. The last known status is not green
  ///   4. [ignoreChecks] is false. This allows manual reruns to bypass the Cocoon state.
  Future<bool> checkRerunBuilder({
    required Commit commit,
    required Target target,
    required Task task,
    required DatastoreService datastore,
    required firestore.Task taskDocument,
    required FirestoreService firestoreService,
    Iterable<BuildTag> tags = const [],
    bool ignoreChecks = false,
  }) async {
    if (ignoreChecks == false &&
        await _shouldRerunBuilderFirestore(taskDocument, firestoreService) ==
            false) {
      return false;
    }

    log.info('Rerun builder: ${target.value.name} for commit ${commit.sha}');

    final buildTags = BuildTags(tags);
    buildTags.add(TriggerTypeBuildTag.autoRetry);

    try {
      final newAttempt = await _updateTaskStatusInDatabaseForRetry(
        task = task,
        taskDocument = taskDocument,
        firestoreService = firestoreService,
        datastore = datastore,
      );
      buildTags.add(CurrentAttemptBuildTag(attemptNumber: newAttempt));
    } catch (e, s) {
      log.error(
        'Updating task ${taskDocument.taskName} of commit '
        '${taskDocument.commitSha} failure. Skipping rescheduling.',
        e,
        s,
      );
      return false;
    }

    log.info('Tags from rerun after update: $tags');

    final request = bbv2.BatchRequest(
      requests: <bbv2.BatchRequest_Request>[
        bbv2.BatchRequest_Request(
          scheduleBuild: await _createPostsubmitScheduleBuild(
            commit: commit,
            target: target,
            task: task,
            priority: kRerunPriority,
            properties: Config.defaultProperties,
            tags: buildTags,
          ),
        ),
      ],
    );

    await pubsub.publish('cocoon-scheduler-requests', request.toProto3Json());

    return true;
  }

  /// Updates the status of [task] in the database to reflect that it is being
  /// re-run, and returns the new attempt number.
  Future<int> _updateTaskStatusInDatabaseForRetry(
    Task task,
    firestore.Task taskDocument,
    FirestoreService firestoreService,
    DatastoreService datastore,
  ) async {
    // Updates task status in Datastore.
    task.attempts = (task.attempts ?? 0) + 1;
    // Mark task as in progress to ensure it isn't scheduled over.
    task.status = Task.statusInProgress;
    await datastore.insert(<Task>[task]);

    // Updates task status in Firestore.
    final newAttempt = taskDocument.currentAttempt + 1;
    taskDocument.resetAsRetry(attempt: newAttempt);
    taskDocument.setStatus(firestore.Task.statusInProgress);
<<<<<<< HEAD
    final writes = documentsToWrites([taskDocument], exists: false);
    await firestoreService.batchWriteDocuments(
      BatchWriteRequest(writes: writes),
      kDatabase,
=======
    await firestoreService.insert(
      firestore.Task.documentIdFor(
        commitSha: taskDocument.commitSha,
        taskName: taskDocument.taskName,
        currentAttempt: newAttempt,
      ),
      taskDocument,
>>>>>>> 7ece67ee
    );

    return newAttempt;
  }

  /// Check if a builder should be rerun.
  ///
  /// A rerun happens when a build fails, the retry number hasn't reached the limit, and the build is on TOT.
  Future<bool> _shouldRerunBuilderFirestore(
    firestore.Task task,
    FirestoreService firestoreService,
  ) async {
    if (!firestore.Task.taskFailStatusSet.contains(task.status)) {
      return false;
    }
    final retries = task.currentAttempt;
    if (retries > config.maxLuciTaskRetries) {
      log.info('Max retries reached for ${task.taskName}');
      return false;
    }

    final currentCommit = await firestore_commit.Commit.fromFirestoreBySha(
      firestoreService,
      sha: task.commitSha,
    );
    final commitList = await firestoreService.queryRecentCommits(
      limit: 1,
      slug: currentCommit.slug,
      branch: currentCommit.branch,
    );
    final latestCommit = commitList.single;
    return latestCommit.sha == currentCommit.sha;
  }
}<|MERGE_RESOLUTION|>--- conflicted
+++ resolved
@@ -1147,20 +1147,10 @@
     final newAttempt = taskDocument.currentAttempt + 1;
     taskDocument.resetAsRetry(attempt: newAttempt);
     taskDocument.setStatus(firestore.Task.statusInProgress);
-<<<<<<< HEAD
     final writes = documentsToWrites([taskDocument], exists: false);
     await firestoreService.batchWriteDocuments(
       BatchWriteRequest(writes: writes),
       kDatabase,
-=======
-    await firestoreService.insert(
-      firestore.Task.documentIdFor(
-        commitSha: taskDocument.commitSha,
-        taskName: taskDocument.taskName,
-        currentAttempt: newAttempt,
-      ),
-      taskDocument,
->>>>>>> 7ece67ee
     );
 
     return newAttempt;
