--- conflicted
+++ resolved
@@ -4,11 +4,6 @@
 
 import 'dart:async';
 
-<<<<<<< HEAD
-=======
-import 'package:cocoon_service/src/request_handling/request_handler.dart';
-
->>>>>>> eface733
 import '../request_handling/body.dart';
 import '../request_handling/request_handler.dart';
 import '../service/branch_service.dart';
@@ -35,22 +30,17 @@
 ///]
 
 final class GetReleaseBranches extends RequestHandler<Body> {
-  GetReleaseBranches({required super.config, required BranchService branchService}) : _branchService = branchService;
+  GetReleaseBranches({
+    required super.config,
+    required BranchService branchService,
+  }) : _branchService = branchService;
 
   final BranchService _branchService;
 
   @override
   Future<Body> get() async {
-<<<<<<< HEAD
-    final github = await config.createGitHubClient(slug: Config.flutterSlug);
-    final githubService = GithubService(github);
-    final branchNames = await branchService.getReleaseBranches(
-      githubService: githubService,
-      slug: Config.flutterSlug,
+    return Body.forJson(
+      await _branchService.getReleaseBranches(slug: Config.flutterSlug),
     );
-    return Body.forJson(branchNames);
-=======
-    return Body.forJson(await _branchService.getReleaseBranches(slug: Config.flutterSlug));
->>>>>>> eface733
   }
 }